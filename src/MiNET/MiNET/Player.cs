﻿#region LICENSE

// The contents of this file are subject to the Common Public Attribution
// License Version 1.0. (the "License"); you may not use this file except in
// compliance with the License. You may obtain a copy of the License at
// https://github.com/NiclasOlofsson/MiNET/blob/master/LICENSE. 
// The License is based on the Mozilla Public License Version 1.1, but Sections 14 
// and 15 have been added to cover use of software over a computer network and 
// provide for limited attribution for the Original Developer. In addition, Exhibit A has 
// been modified to be consistent with Exhibit B.
// 
// Software distributed under the License is distributed on an "AS IS" basis,
// WITHOUT WARRANTY OF ANY KIND, either express or implied. See the License for
// the specific language governing rights and limitations under the License.
// 
// The Original Code is MiNET.
// 
// The Original Developer is the Initial Developer.  The Initial Developer of
// the Original Code is Niclas Olofsson.
// 
// All portions of the code written by Niclas Olofsson are Copyright (c) 2014-2018 Niclas Olofsson. 
// All Rights Reserved.

#endregion

using System;
using System.Collections.Concurrent;
using System.Collections.Generic;
using System.Diagnostics;
using System.IO;
using System.Linq;
using System.Net;
using System.Numerics;
using System.Threading;
using log4net;
using MiNET.Blocks;
using MiNET.Crafting;
using MiNET.Effects;
using MiNET.Entities;
using MiNET.Entities.Passive;
using MiNET.Entities.World;
using MiNET.Items;
using MiNET.Net;
using MiNET.Particles;
using MiNET.UI;
using MiNET.Utils;
using MiNET.Utils.Skins;
using MiNET.Worlds;
using Newtonsoft.Json;

namespace MiNET
{
	public class Player : Entity, IMcpeMessageHandler
	{
		private static readonly ILog Log = LogManager.GetLogger(typeof(Player));

		private MiNetServer Server { get; set; }
		public IPEndPoint EndPoint { get; private set; }
		public INetworkHandler NetworkHandler { get; set; }

		private Dictionary<Tuple<int, int>, McpeWrapper> _chunksUsed = new Dictionary<Tuple<int, int>, McpeWrapper>();
		private ChunkCoordinates _currentChunkPosition;

		private IInventory _openInventory;
		public PlayerInventory Inventory { get; set; }

		public PlayerLocation SpawnPosition { get; set; }
		public bool IsSleeping { get; set; } = false;

		public int MaxViewDistance { get; set; } = 22;
		public int MoveRenderDistance { get; set; } = 1;

		public GameMode GameMode { get; set; }
		public bool UseCreativeInventory { get; set; } = true;
		public bool IsConnected { get; set; }
		public CertificateData CertificateData { get; set; }
		public string Username { get; set; }
		public string DisplayName { get; set; }
		public long ClientId { get; set; }
		public UUID ClientUuid { get; set; }
		public string ServerAddress { get; set; }
		public PlayerInfo PlayerInfo { get; set; }

		public Skin Skin { get; set; }

		public float ExperienceLevel { get; set; } = 0f;
		public float Experience { get; set; } = 0f;
		public float MovementSpeed { get; set; } = 0.1f;
		public ConcurrentDictionary<EffectType, Effect> Effects { get; set; } = new ConcurrentDictionary<EffectType, Effect>();

		public HungerManager HungerManager { get; set; }

		public bool IsFalling { get; set; }
		public bool IsFlyingHorizontally { get; set; }

		public Entity LastAttackTarget { get; set; }

		public List<Popup> Popups { get; set; } = new List<Popup>();

		public Session Session { get; set; }

		public DamageCalculator DamageCalculator { get; set; } = new DamageCalculator();


		public Player(MiNetServer server, IPEndPoint endPoint) : base(-1, null)
		{
			Server = server;
			EndPoint = endPoint;

			Inventory = new PlayerInventory(this);
			HungerManager = new HungerManager(this);

			IsSpawned = false;
			IsConnected = endPoint != null; // Can't connect if there is no endpoint

			Width = 0.6f;
			Length = Width;
			Height = 1.80;

			HideNameTag = false;
			IsAlwaysShowName = true;
			CanClimb = true;
			HasCollision = true;
			IsAffectedByGravity = true;
			NoAi = false;
		}

		public void HandleMcpeClientToServerHandshake(McpeClientToServerHandshake message)
		{
			// Beware that message might be null here.

			var serverInfo = Server.ServerInfo;
			Interlocked.Increment(ref serverInfo.ConnectionsInConnectPhase);

			SendPlayerStatus(0);

			{
				SendResourcePacksInfo();
			}

			//MiNetServer.FastThreadPool.QueueUserWorkItem(() => { Start(null); });
		}

		public void HandleMcpeCommandBlockUpdate(McpeCommandBlockUpdate message)
		{
		}

		public virtual void HandleMcpeResourcePackChunkRequest(McpeResourcePackChunkRequest message)
		{
			var jsonSerializerSettings = new JsonSerializerSettings
			{
				PreserveReferencesHandling = PreserveReferencesHandling.None,
				Formatting = Formatting.Indented,
			};

			string result = JsonConvert.SerializeObject(message, jsonSerializerSettings);
			Log.Debug($"{message.GetType().Name}\n{result}");

			var content = File.ReadAllBytes(@"D:\Temp\ResourcePackChunkData_8f760cf7-2ca4-44ab-ab60-9be2469b9777.zip");
			McpeResourcePackChunkData chunkData = McpeResourcePackChunkData.CreateObject();
			chunkData.packageId = "5abdb963-4f3f-4d97-8482-88e2049ab149";
			chunkData.chunkIndex = 0; // Package index ?
			chunkData.progress = 0; // Long, maybe timestamp?
			chunkData.length = (uint) content.Length;
			chunkData.payload = content;
			SendPackage(chunkData);
		}

		public void HandleMcpePurchaseReceipt(McpePurchaseReceipt message)
		{
		}

		public void HandleMcpePlayerSkin(McpePlayerSkin message)
		{
		}

		private Form _currentForm = null;

		public void HandleMcpeModalFormResponse(McpeModalFormResponse message)
		{
			if (_currentForm == null) Log.Warn("No current form set for player when processing response");

			var form = _currentForm;
			if (form == null || form.Id != message.formId)
			{
				Log.Warn("Receive data for form not currently active");
				return;
			}
			_currentForm = null;
			form?.FromJson(message.data, this);
		}

		public virtual void HandleMcpeServerSettingsRequest(McpeServerSettingsRequest message)
		{
			CustomForm customForm = new CustomForm();
			customForm.Title = "A title";
			customForm.Content = new List<CustomElement>()
			{
				new Label {Text = "A label"},
				new Input {Text = "", Placeholder = "Placeholder", Value = ""},
				new Toggle {Text = "A toggler", Value = true},
				new Slider {Text = "A slider", Min = 0, Max = 10, Step = 2, Value = 3},
				new StepSlider {Text = "A step slider", Steps = new List<string>() {"Step 1", "Step 2", "Step 3"}, Value = 1},
				new Dropdown {Text = "A step slider", Options = new List<string>() {"Option 1", "Option 2", "Option 3"}, Value = 1},
			};

			McpeServerSettingsResponse response = McpeServerSettingsResponse.CreateObject();
			response.formId = 12345;
			response.data = customForm.ToJson();
			SendPackage(response);
		}

		public virtual void HandleMcpeSetPlayerGameType(McpeSetPlayerGameType message)
		{
			SetGameMode((GameMode) message.gamemode);
		}

		public virtual void HandleMcpeLabTable(McpeLabTable message)
		{
		}

		private bool _serverHaveResources = false;

		public virtual void HandleMcpeResourcePackClientResponse(McpeResourcePackClientResponse message)
		{
			if (Log.IsDebugEnabled) Log.Debug($"Handled package 0x{message.Id:X2}\n{Package.HexDump(message.Bytes)}");

			if (message.responseStatus == 2)
			{
				McpeResourcePackDataInfo dataInfo = McpeResourcePackDataInfo.CreateObject();
				dataInfo.packageId = "5abdb963-4f3f-4d97-8482-88e2049ab149";
				dataInfo.maxChunkSize = 1048576;
				dataInfo.chunkCount = 1;
				dataInfo.compressedPackageSize = 359901; // Lenght of data
				dataInfo.hash = "9&\r2'ëX•;\u001bð—Ð‹\u0006´6\u0007TÞ/[Üx…x*\u0005h\u0002à\u0012"; //TODO: Fix encoding for this. Right now, must be Default :-(
				SendPackage(dataInfo);
				return;
			}
			else if (message.responseStatus == 3)
			{
				//if (_serverHaveResources)
				{
					SendResourcePackStack();
				}
				//else
				//{
				//	MiNetServer.FastThreadPool.QueueUserWorkItem(() => { Start(null); });
				//}
				return;
			}
			else if (message.responseStatus == 4)
			{
				//if (_serverHaveResources)
				{
					MiNetServer.FastThreadPool.QueueUserWorkItem(() => { Start(null); });
				}
				return;
			}
		}

		public virtual void SendResourcePacksInfo()
		{
			McpeResourcePacksInfo packInfo = McpeResourcePacksInfo.CreateObject();
			if (_serverHaveResources)
			{
				packInfo.mustAccept = false;
				packInfo.resourcepackinfos = new ResourcePackInfos
				{
					new ResourcePackInfo() {PackIdVersion = new PackIdVersion() {Id = "5abdb963-4f3f-4d97-8482-88e2049ab149", Version = "0.0.1"}, Size = 359901},
				};
			}

			SendPackage(packInfo);
		}

		public virtual void SendResourcePackStack()
		{
			McpeResourcePackStack packStack = McpeResourcePackStack.CreateObject();
			if (_serverHaveResources)
			{
				packStack.mustAccept = false;
				packStack.resourcepackidversions = new ResourcePackIdVersions
				{
					new PackIdVersion() {Id = "5abdb963-4f3f-4d97-8482-88e2049ab149", Version = "0.0.1"},
				};
			}

			SendPackage(packStack);
		}

		public virtual void HandleMcpePlayerInput(McpePlayerInput message)
		{
			Log.Debug($"Player input: x={message.motionX}, z={message.motionZ}, jumping={message.jumping}, sneaking={message.sneaking}");
		}

		public void HandleMcpeRiderJump(McpeRiderJump message)
		{
			if (IsRiding && Vehicle > 0)
			{
				if (Level.TryGetEntity(Vehicle, out Mob mob))
				{
					mob.IsRearing = true;
					mob.BroadcastSetEntityData();
				}
			}
		}

		private object _mapInfoSync = new object();

		private Timer _mapSender;
		private ConcurrentQueue<McpeWrapper> _mapBatches = new ConcurrentQueue<McpeWrapper>();

		public virtual void HandleMcpeMapInfoRequest(McpeMapInfoRequest message)
		{
			lock (_mapInfoSync)
			{
				//if(_mapSender == null)
				//{
				//	_mapSender = new Timer(Callback);
				//}

				long mapId = message.mapId;

				//Log.Warn($"Requested map with ID: {mapId} 0x{mapId:X2}");

				if (mapId == 0)
				{
					// 2016-02-26 02:53:01,895 [17] INFO  MiNET.Player - Requested map with ID: 0xFFFFFFFFFFFFFFFF
					// Should not happen.
				}
				else
				{
					if (!Level.TryGetEntity(mapId, out MapEntity mapEntity))
					{
						// Create new map entity
						// send map for that entity
						//mapEntity = new MapEntity(Level, mapId);
						//mapEntity.SpawnEntity();
					}
					else
					{
						mapEntity?.AddToMapListeners(this, mapId);
					}
				}
			}
		}

		public virtual void SendMapInfo(MapInfo mapInfo)
		{
			McpeClientboundMapItemData packet = McpeClientboundMapItemData.CreateObject();
			packet.mapinfo = mapInfo;
			SendPackage(packet);
		}

		public int ChunkRadius { get; private set; } = -1;

		public virtual void HandleMcpeRequestChunkRadius(McpeRequestChunkRadius message)
		{
			Log.Debug($"Requested chunk radius of: {message.chunkRadius}");

			ChunkRadius = Math.Max(5, Math.Min(message.chunkRadius, MaxViewDistance));

			SendChunkRadiusUpdate();

			//if (_completedStartSequence)
			{
				MiNetServer.FastThreadPool.QueueUserWorkItem(SendChunksForKnownPosition);
			}
		}


		public virtual void HandleMcpeEntityFall(McpeEntityFall message)
		{
			double damage = message.fallDistance - 3;
			if (damage > 0)
			{
				HealthManager.TakeHit(null, (int) DamageCalculator.CalculatePlayerDamage(null, this, null, damage, DamageCause.Fall), DamageCause.Fall);
			}
		}

		public void HandleMcpeSetEntityMotion(McpeSetEntityMotion message)
		{
			Level.RelayBroadcast((McpeSetEntityMotion) message.Clone());
		}

		public void HandleMcpeMoveEntity(McpeMoveEntity message)
		{
			Level.RelayBroadcast((McpeMoveEntity) message.Clone());
			if (Level.TryGetEntity(message.runtimeEntityId, out Entity entity))
			{
				entity.KnownPosition = message.position;
				entity.IsOnGround = (message.flags & 1) == 1;
				if (entity.IsOnGround) Log.Debug("Horse is on ground");
			}
		}

		/// <summary>
		///     Handles an animate packet.
		/// </summary>
		/// <param name="message">The message.</param>
		public virtual void HandleMcpeAnimate(McpeAnimate message)
		{
			if (Level == null) return;

			var itemInHand = Inventory.GetItemInHand();
			if (itemInHand != null)
			{
				bool isHandled = itemInHand.Animate(Level, this);
				if (isHandled) return; // Handled, return
			}

			McpeAnimate msg = McpeAnimate.CreateObject();
			msg.runtimeEntityId = EntityId;
			msg.actionId = message.actionId;
			msg.unknownFloat = message.unknownFloat;

			Level.RelayBroadcast(this, msg);
		}

		Action _dimensionFunc;

		/// <summary>
		///     Handles the player action.
		/// </summary>
		/// <param name="message">The message.</param>
		public virtual void HandleMcpePlayerAction(McpePlayerAction message)
		{
			switch ((PlayerAction) message.actionId)
			{
				case PlayerAction.StartBreak:
				{
					if (message.face == (int) BlockFace.Up)
					{
						Block block = Level.GetBlock(message.coordinates + BlockCoordinates.Up);
						if (block is Fire)
						{
							Level.BreakBlock(this, message.coordinates + BlockCoordinates.Up);
							break;
						}
					}


					if (GameMode == GameMode.Survival)
					{
						Block target = Level.GetBlock(message.coordinates);
						var drops = target.GetDrops(Inventory.GetItemInHand());
						float tooltypeFactor = drops == null || drops.Length == 0 ? 5f : 1.5f; // 1.5 if proper tool
						double breakTime = Math.Ceiling(target.Hardness*tooltypeFactor*20);

						McpeLevelEvent breakEvent = McpeLevelEvent.CreateObject();
						breakEvent.eventId = 3600;
						breakEvent.position = message.coordinates;
						breakEvent.data = (int) (65535/breakTime);
						Log.Debug("Break speed: " + breakEvent.data);
						Level.RelayBroadcast(breakEvent);
					}

					break;
				}
				case PlayerAction.Breaking:
				{
					Block target = Level.GetBlock(message.coordinates);
					int data = ((int) target.GetRuntimeId()) | ((byte) (message.face << 24));

					McpeLevelEvent breakEvent = McpeLevelEvent.CreateObject();
					breakEvent.eventId = 2014;
					breakEvent.position = message.coordinates;
					breakEvent.data = data;
					Level.RelayBroadcast(breakEvent);
					break;
				}
				case PlayerAction.AbortBreak:
				case PlayerAction.StopBreak:
				{
					McpeLevelEvent breakEvent = McpeLevelEvent.CreateObject();
					breakEvent.eventId = 3601;
					breakEvent.position = message.coordinates;
					Level.RelayBroadcast(breakEvent);
					break;
				}
				case PlayerAction.StartSleeping:
				{
					break;
				}
				case PlayerAction.StopSleeping:
				{
					IsSleeping = false;
					Bed bed = Level.GetBlock(SpawnPosition) as Bed;
					if (bed != null)
					{
						bed.SetOccupied(Level, false);
					}
					else
					{
						Log.Warn($"Did not find a bed at {SpawnPosition}");
					}

					break;
				}
				case PlayerAction.Respawn:
				{
					MiNetServer.FastThreadPool.QueueUserWorkItem(HandleMcpeRespawn);
					break;
				}
				case PlayerAction.Jump:
				{
					HungerManager.IncreaseExhaustion(IsSprinting ? 0.8f : 0.2f);
					break;
				}
				case PlayerAction.StartSprint:
				{
					SetSprinting(true);
					break;
				}
				case PlayerAction.StopSprint:
				{
					SetSprinting(false);
					break;
				}
				case PlayerAction.StartSneak:
				{
					SetSprinting(false);
					IsSneaking = true;
					break;
				}
				case PlayerAction.StopSneak:
				{
					SetSprinting(false);
					IsSneaking = false;
					break;
				}
				case PlayerAction.DimensionChange:
				{
					break;
				}
				case PlayerAction.DimensionChangeAck:
				{
					if (_dimensionFunc != null)
					{
						_dimensionFunc();
						_dimensionFunc = null;
					}

					break;
				}
				case PlayerAction.WorldImmutable:
				{
					break;
				}
				case PlayerAction.StartGlide:
				{
					IsGliding = true;
					Height = 0.6;

					var particle = new WhiteSmokeParticle(Level);
					particle.Position = KnownPosition.ToVector3();
					particle.Spawn();

					break;
				}
				case PlayerAction.StopGlide:
				{
					IsGliding = false;
					Height = 1.8;
					break;
				}
				case PlayerAction.SetEnchantmentSeed:
				{
					Log.Debug($"Got PlayerAction.SetEnchantmentSeed with data={message.face} at {message.coordinates}");
					break;
				}
				default:
				{
					Log.Warn($"Unhandled action ID={message.actionId}");
					throw new ArgumentOutOfRangeException(nameof(message.actionId));
				}
			}

			IsUsingItem = false;

			BroadcastSetEntityData();
		}

		private float _baseSpeed;
		private object _sprintLock = new object();

		public void SetSprinting(bool isSprinting)
		{
			lock (_sprintLock)
			{
				if (isSprinting == IsSprinting) return;

				if (isSprinting)
				{
					IsSprinting = true;
					_baseSpeed = MovementSpeed;
					MovementSpeed += MovementSpeed*0.3f;
				}
				else
				{
					IsSprinting = false;
					MovementSpeed = _baseSpeed;
				}

				SendUpdateAttributes();
			}
		}

		public virtual void HandleMcpeBlockEntityData(McpeBlockEntityData message)
		{
			if (Log.IsDebugEnabled)
			{
				Log.DebugFormat("x:  {0}", message.coordinates.X);
				Log.DebugFormat("y:  {0}", message.coordinates.Y);
				Log.DebugFormat("z:  {0}", message.coordinates.Z);
				Log.DebugFormat("NBT {0}", message.namedtag.NbtFile);
			}

			var blockEntity = Level.GetBlockEntity(message.coordinates);

			if (blockEntity == null) return;

			blockEntity.SetCompound(message.namedtag.NbtFile.RootTag);
			Level.SetBlockEntity(blockEntity);
		}


		public bool IsWorldImmutable { get; set; }
		public bool IsWorldBuilder { get; set; }
		public bool IsMuted { get; set; }
		public bool IsNoPvp { get; set; }
		public bool IsNoPvm { get; set; }
		public bool IsNoMvp { get; set; }
		public bool IsNoClip { get; set; }
		public bool IsFlying { get; set; }

		public virtual void HandleMcpeAdventureSettings(McpeAdventureSettings message)
		{
			var flags = message.flags;
			IsAutoJump = (flags & 0x20) == 0x20;
			IsFlying = (flags & 0x200) == 0x200;
		}

		public virtual void SendGameRules()
		{
			McpeGameRulesChanged gameRulesChanged = McpeGameRulesChanged.CreateObject();
			gameRulesChanged.rules = Level.GetGameRules();
			SendPackage(gameRulesChanged);
		}

		public virtual void SendAdventureSettings()
		{
			McpeAdventureSettings mcpeAdventureSettings = McpeAdventureSettings.CreateObject();

			var flags = GetAdventureFlags();

			mcpeAdventureSettings.flags = flags;
			mcpeAdventureSettings.commandPermission = (uint) CommandPermission;
			mcpeAdventureSettings.actionPermissions = (uint) ActionPermissions;
			mcpeAdventureSettings.permissionLevel = (uint) PermissionLevel;
			mcpeAdventureSettings.customStoredPermissions = (uint) 0;
			mcpeAdventureSettings.userId = Endian.SwapInt64(EntityId);

			SendPackage(mcpeAdventureSettings);
		}

		private uint GetAdventureFlags()
		{
			uint flags = 0;
			if (IsWorldImmutable || GameMode == GameMode.Adventure) flags |= 0x01; // Immutable World (Remove hit markers client-side).
			if (IsNoPvp || IsSpectator || GameMode == GameMode.Spectator) flags |= 0x02; // No PvP (Remove hit markers client-side).
			if (IsNoPvm || IsSpectator || GameMode == GameMode.Spectator) flags |= 0x04; // No PvM (Remove hit markers client-side).
			if (IsNoMvp || IsSpectator || GameMode == GameMode.Spectator) flags |= 0x08;

			if (IsAutoJump) flags |= 0x20;

			if (AllowFly || GameMode == GameMode.Creative) flags |= 0x40;

			if (IsNoClip || IsSpectator || GameMode == GameMode.Spectator) flags |= 0x80; // No clip

			if (IsWorldBuilder) flags |= 0x100; // Worldbuilder

			if (IsFlying) flags |= 0x200;
			if (IsMuted) flags |= 0x400; // Mute
			return flags;
		}

		public PermissionLevel PermissionLevel { get; set; } = PermissionLevel.Operator;

		public int CommandPermission { get; set; } = (int) Net.CommandPermission.Normal;

		public ActionPermissions ActionPermissions { get; set; } = ActionPermissions.Default;

		public bool IsSpectator { get; set; }

		[Wired]
		public void SetSpectator(bool isSpectator)
		{
			IsSpectator = isSpectator;
			SendAdventureSettings();
		}

		public bool IsAutoJump { get; set; }

		[Wired]
		public void SetAutoJump(bool isAutoJump)
		{
			IsAutoJump = isAutoJump;
			SendAdventureSettings();
		}

		public bool AllowFly { get; set; }

		[Wired]
		public void SetAllowFly(bool allowFly)
		{
			AllowFly = allowFly;
			SendAdventureSettings();
		}

		private object _loginSyncLock = new object();

		public virtual void HandleMcpeLogin(McpeLogin message)
		{
			// Do nothing
		}

		public void Start(object o)
		{
			Stopwatch watch = new Stopwatch();
			watch.Restart();

			var serverInfo = Server.ServerInfo;

			try
			{
				Session = Server.SessionManager.CreateSession(this);

				lock (_disconnectSync)
				{
					if (!IsConnected) return;

					if (Level != null) return; // Already called this method.

					Level = Server.LevelManager.GetLevel(this, Dimension.Overworld.ToString());
				}

				if (Level == null)
				{
					Disconnect("No level assigned.");
					return;
				}

				OnPlayerJoining(new PlayerEventArgs(this));

				SpawnPosition = (PlayerLocation) (SpawnPosition ?? Level.SpawnPoint).Clone();
				KnownPosition = (PlayerLocation) SpawnPosition.Clone();

				// Check if the user already exist, that case bumpt the old one
				Level.RemoveDuplicatePlayers(Username, ClientId);

				Level.EntityManager.AddEntity(this);

				GameMode = Config.GetProperty("Player.GameMode", Level.GameMode);

				//
				// Start game - spawn sequence starts here
				//

				// Vanilla 1st player list here

				//Level.AddPlayer(this, false);

<<<<<<< HEAD
=======
				SendStartGame();

				SendAvailableCommands();
>>>>>>> ab9597e8

				SendSetTime();

				BroadcastSetEntityData();

				if (ChunkRadius == -1) ChunkRadius = 5;

				SendChunkRadiusUpdate();

				//SendSetSpawnPosition();

				SendSetDificulty();

				SendSetCommandsEnabled();

				SendAdventureSettings();

				SendGameRules();

				// Vanilla 2nd player list here

				Level.AddPlayer(this, false);

				SendUpdateAttributes();

				SendPlayerInventory();

				SendCreativeInventory();

				SendCraftingRecipes();

				SendAvailableCommands(); // Don't send this before StartGame!
			}
			catch (Exception e)
			{
				Log.Error(e);
			}
			finally
			{
				Interlocked.Decrement(ref serverInfo.ConnectionsInConnectPhase);
			}

			LastUpdatedTime = DateTime.UtcNow;
			Log.InfoFormat("Login complete by: {0} from {2} in {1}ms", Username, watch.ElapsedMilliseconds, EndPoint);
		}

		public bool EnableCommands { get; set; } = Config.GetProperty("EnableCommands", false);

		protected virtual void SendSetCommandsEnabled()
		{
			McpeSetCommandsEnabled enabled = McpeSetCommandsEnabled.CreateObject();
			enabled.enabled = EnableCommands;
			SendPackage(enabled);
		}

		protected virtual void SendAvailableCommands()
		{
			//var settings = new JsonSerializerSettings();
			//settings.NullValueHandling = NullValueHandling.Ignore;
			//settings.DefaultValueHandling = DefaultValueHandling.IgnoreAndPopulate;
			//settings.MissingMemberHandling = MissingMemberHandling.Error;
			//settings.Formatting = Formatting.Indented;
			//settings.ContractResolver = new CamelCasePropertyNamesContractResolver();

			//var content = JsonConvert.SerializeObject(Server.PluginManager.Commands, settings);

			McpeAvailableCommands commands = McpeAvailableCommands.CreateObject();
			commands.CommandSet = Server.PluginManager.Commands;
			//commands.commands = content;
			//commands.unknown = "{}";
			SendPackage(commands);
		}

		public virtual void HandleMcpeCommandRequest(McpeCommandRequest message)
		{
			Log.Debug($"UUID: {message.unknownUuid}");

			var result = Server.PluginManager.HandleCommand(this, message.command);
			if (result is string)
			{
				string sRes = result as string;
				SendMessage(sRes);
			}

			//var jsonSerializerSettings = new JsonSerializerSettings
			//{
			//	PreserveReferencesHandling = PreserveReferencesHandling.None,
			//	Formatting = Formatting.Indented,
			//};

			//var commandJson = JsonConvert.DeserializeObject<dynamic>(message.commandInputJson);
			//Log.Debug($"CommandJson\n{JsonConvert.SerializeObject(commandJson, jsonSerializerSettings)}");
			//object result = Server.PluginManager.HandleCommand(this, message.commandName, message.commandOverload, commandJson);
			//if (result != null)
			//{
			//	var settings = new JsonSerializerSettings();
			//	settings.NullValueHandling = NullValueHandling.Ignore;
			//	settings.DefaultValueHandling = DefaultValueHandling.Include;
			//	settings.MissingMemberHandling = MissingMemberHandling.Error;
			//	settings.Formatting = Formatting.Indented;
			//	settings.StringEscapeHandling = StringEscapeHandling.EscapeNonAscii;
			//	settings.ContractResolver = new CamelCasePropertyNamesContractResolver();

			//	var content = JsonConvert.SerializeObject(result, settings);
			//	McpeCommandRequest commandResult = McpeCommandRequest.CreateObject();
			//	commandResult.commandName = message.commandName;
			//	commandResult.commandOverload = message.commandOverload;
			//	commandResult.isOutput = true;
			//	commandResult.clientId = NetworkHandler.GetNetworkNetworkIdentifier();
			//	commandResult.commandInputJson = "null\n";
			//	commandResult.commandOutputJson = content;
			//	commandResult.entityIdSelf = EntityId;
			//	SendPackage(commandResult);

			//	if (Log.IsDebugEnabled) Log.Debug($"NetworkId={commandResult.clientId}, Command Respone\n{Package.ToJson(commandResult)}\nJSON:\n{content}");
			//}
		}

		public virtual void InitializePlayer()
		{
			// Send set health

			SendSetEntityData();

			SendPlayerStatus(3);

			//send time again
			SendSetTime();
			IsSpawned = true;

			SetPosition(SpawnPosition);

			LastUpdatedTime = DateTime.UtcNow;
			_haveJoined = true;

			OnPlayerJoin(new PlayerEventArgs(this));
		}

		public virtual void HandleMcpeRespawn()
		{
			HandleMcpeRespawn(null);
		}

		public virtual void HandleMcpeRespawn(McpeRespawn message)
		{
			HealthManager.ResetHealth();

			HungerManager.ResetHunger();

			BroadcastSetEntityData();

			SendUpdateAttributes();

			SendSetSpawnPosition();

			SendAdventureSettings();

			SendPlayerInventory();

			CleanCache();

			ForcedSendChunk(SpawnPosition);

			// send teleport to spawn
			SetPosition(SpawnPosition);

			Level.SpawnToAll(this);

			IsSpawned = true;

			Log.InfoFormat("Respawn player {0} on level {1}", Username, Level.LevelId);

			SendSetTime();

			MiNetServer.FastThreadPool.QueueUserWorkItem(() => ForcedSendChunks());

			//SendPlayerStatus(3);

			//McpeRespawn mcpeRespawn = McpeRespawn.CreateObject();
			//mcpeRespawn.x = SpawnPosition.X;
			//mcpeRespawn.y = SpawnPosition.Y;
			//mcpeRespawn.z = SpawnPosition.Z;
			//SendPackage(mcpeRespawn);

			////send time again
			//SendSetTime();
			//IsSpawned = true;
			//LastUpdatedTime = DateTime.UtcNow;
			//_haveJoined = true;
		}

		[Wired]
		public void SetPosition(PlayerLocation position, bool teleport = true)
		{
			KnownPosition = position;
			LastUpdatedTime = DateTime.UtcNow;

			var package = McpeMovePlayer.CreateObject();
			package.runtimeEntityId = EntityManager.EntityIdSelf;
			package.x = position.X;
			package.y = position.Y + 1.62f;
			package.z = position.Z;
			package.yaw = position.Yaw;
			package.headYaw = position.HeadYaw;
			package.pitch = position.Pitch;
			package.mode = (byte) (teleport ? 1 : 0);

			SendPackage(package);
		}

		private object _teleportSync = new object();

		public virtual void Teleport(PlayerLocation newPosition)
		{
			if (!Monitor.TryEnter(_teleportSync)) return;

			try
			{
				bool oldNoAi = NoAi;
				SetNoAi(true);

				if (!IsChunkInCache(newPosition))
				{
					// send teleport straight up, no chunk loading
					SetPosition(new PlayerLocation
					{
						X = KnownPosition.X,
						Y = 4000,
						Z = KnownPosition.Z,
						Yaw = 91,
						Pitch = 28,
						HeadYaw = 91,
					});

					ForcedSendChunk(newPosition);
				}

				// send teleport to spawn
				SetPosition(newPosition);

				SetNoAi(oldNoAi);
			}
			finally
			{
				Monitor.Exit(_teleportSync);
			}

			MiNetServer.FastThreadPool.QueueUserWorkItem(SendChunksForKnownPosition);
		}

		private bool IsChunkInCache(PlayerLocation position)
		{
			var chunkPosition = new ChunkCoordinates(position);

			var key = new Tuple<int, int>(chunkPosition.X, chunkPosition.Z);
			return _chunksUsed.ContainsKey(key);
		}

		public virtual void ChangeDimension(Level toLevel, PlayerLocation spawnPoint, Dimension dimension, Func<Level> levelFunc = null)
		{
			switch (dimension)
			{
				case Dimension.Overworld:
					break;
				case Dimension.Nether:
					if (!Level.WorldProvider.HaveNether()) return;
					break;
				case Dimension.TheEnd:
					if (!Level.WorldProvider.HaveTheEnd()) return;
					break;
			}

			SendChangeDimension(dimension);

			Level.RemovePlayer(this);

			Dimension fromDimension = Level.Dimension;

			if (toLevel == null && levelFunc != null)
			{
				toLevel = levelFunc();
			}

			Level = toLevel; // Change level
			SpawnPosition = spawnPoint ?? Level?.SpawnPoint;

			BroadcastSetEntityData();

			SendUpdateAttributes();

			CleanCache();

			// Check if we need to generate a platform
			if (dimension == Dimension.TheEnd)
			{
				BlockCoordinates platformPosition = (BlockCoordinates) (SpawnPosition + BlockCoordinates.Down);
				if (!(Level.GetBlock(platformPosition) is Obsidian))
				{
					for (int x = 0; x < 5; x++)
					{
						for (int z = 0; z < 5; z++)
						{
							for (int y = 0; y < 5; y++)
							{
								var coordinates = new BlockCoordinates(x, y, z) + platformPosition + new BlockCoordinates(-2, 0, -2);
								if (y == 0)
								{
									Level.SetBlock(new Obsidian() {Coordinates = coordinates});
								}
								else
								{
									Level.SetAir(coordinates);
								}
							}
						}
					}
				}
			}
			else if (dimension == Dimension.Overworld && fromDimension == Dimension.TheEnd)
			{
				// Spawn on player home spawn
			}
			else if (dimension == Dimension.Nether)
			{
				// Find closes portal or spawn new
				// coordinate translation x/8

				BlockCoordinates start = (BlockCoordinates) KnownPosition;
				start /= new BlockCoordinates(8, 1, 8);

				PlayerLocation pos = FindNetherSpawn(Level, start);
				if (pos != null)
				{
					SpawnPosition = pos;
				}
				else
				{
					SpawnPosition = CreateNetherPortal(Level);
				}
			}
			else if (dimension == Dimension.Overworld && fromDimension == Dimension.Nether)
			{
				// Find closes portal or spawn new
				// coordinate translation x * 8

				BlockCoordinates start = (BlockCoordinates) KnownPosition;
				start *= new BlockCoordinates(8, 1, 8);

				PlayerLocation pos = FindNetherSpawn(Level, start);
				if (pos != null)
				{
					SpawnPosition = pos;
				}
				else
				{
					SpawnPosition = CreateNetherPortal(Level);
				}
			}

			Log.Debug($"Spawn point: {SpawnPosition}");

			SendChunkRadiusUpdate();

			ForcedSendChunk(SpawnPosition);

			// send teleport to spawn
			SetPosition(SpawnPosition);

			MiNetServer.FastThreadPool.QueueUserWorkItem(delegate
			{
				Level.AddPlayer(this, true);

				ForcedSendChunks(() =>
				{
					Log.WarnFormat("Respawn player {0} on level {1}", Username, Level.LevelId);

					SendSetTime();
				});
			});
		}

		private PlayerLocation FindNetherSpawn(Level level, BlockCoordinates start)
		{
			int width = 128;
			int height = Level.Dimension == Dimension.Overworld ? 256 : 128;


			int portalId = new Portal().Id;
			int obsidionId = new Obsidian().Id;

			Log.Debug($"Starting point: {start}");

			BlockCoordinates? closestPortal = null;
			int closestDistance = int.MaxValue;
			for (int x = start.X - width; x < start.X + width; x++)
			{
				for (int z = start.Z - width; z < start.Z + width; z++)
				{
					if (level.Dimension == Dimension.Overworld)
					{
						height = level.GetHeight(new BlockCoordinates(x, 0, z)) + 10;
					}

					for (int y = height - 1; y >= 0; y--)
					{
						var coord = new BlockCoordinates(x, y, z);
						if (coord.DistanceTo(start) > closestDistance) continue;

						bool b = level.IsBlock(coord, portalId);
						b &= level.IsBlock(coord + BlockCoordinates.Down, obsidionId);
						if (b)
						{
							Portal portal = (Portal) level.GetBlock(coord);
							if (portal.Metadata >= 2)
							{
								b &= level.IsBlock(coord + BlockCoordinates.North, portalId);
							}
							else
							{
								b &= level.IsBlock(coord + BlockCoordinates.East, portalId);
							}

							Log.Debug($"Found portal block at {coord}, direction={portal.Metadata}");
							if (b && coord.DistanceTo(start) < closestDistance)
							{
								Log.Debug($"Found a closer portal at {coord}");
								closestPortal = coord;
								closestDistance = (int) coord.DistanceTo(start);
							}
						}
					}
				}
			}

			return closestPortal;
		}

		private PlayerLocation CreateNetherPortal(Level level)
		{
			int width = 16;
			int height = Level.Dimension == Dimension.Overworld ? 256 : 128;


			BlockCoordinates start = (BlockCoordinates) KnownPosition;
			if (Level.Dimension == Dimension.Nether)
			{
				start /= new BlockCoordinates(8, 1, 8);
			}
			else
			{
				start *= new BlockCoordinates(8, 1, 8);
			}

			Log.Debug($"Starting point: {start}");

			PortalInfo closestPortal = null;
			int closestPortalDistance = int.MaxValue;
			for (int x = start.X - width; x < start.X + width; x++)
			{
				for (int z = start.Z - width; z < start.Z + width; z++)
				{
					if (level.Dimension == Dimension.Overworld)
					{
						height = level.GetHeight(new BlockCoordinates(x, 0, z)) + 10;
					}

					for (int y = height - 1; y >= 0; y--)
					{
						var coord = new BlockCoordinates(x, y, z);
						if (coord.DistanceTo(start) > closestPortalDistance) continue;

						if (!(!level.IsAir(coord) && level.IsAir(coord + BlockCoordinates.Up))) continue;

						var bbox = new BoundingBox(coord, coord + new BlockCoordinates(3, 5, 4));
						if (!SpawnAreaClear(bbox))
						{
							bbox = new BoundingBox(coord, coord + new BlockCoordinates(4, 5, 3));
							if (!SpawnAreaClear(bbox))
							{
								bbox = new BoundingBox(coord, coord + new BlockCoordinates(1, 5, 4));
								if (!SpawnAreaClear(bbox))
								{
									bbox = new BoundingBox(coord, coord + new BlockCoordinates(4, 5, 1));
									if (!SpawnAreaClear(bbox))
									{
										continue;
									}
								}
							}
						}

						//coord += BlockCoordinates.Up;

						Log.Debug($"Found portal location at {coord}");
						if (coord.DistanceTo(start) < closestPortalDistance)
						{
							Log.Debug($"Found a closer portal location at {coord}");
							closestPortal = new PortalInfo() {Coordinates = coord, Size = bbox};
							closestPortalDistance = (int) coord.DistanceTo(start);
						}
					}
				}
			}

			if (closestPortal == null)
			{
				// Force create between Y=YMAX - (10 to 70)
				int y = (int) Math.Max(Height - 70, start.Y);
				y = (int) Math.Min(Height - 10, y);
				start.Y = y;

				Log.Debug($"Force portal location at {start}");

				closestPortal = new PortalInfo();
				closestPortal.HasPlatform = true;
				closestPortal.Coordinates = start;
				closestPortal.Size = new BoundingBox(start, start + new BlockCoordinates(4, 5, 3));
			}


			if (closestPortal != null)
			{
				BuildPortal(level, closestPortal);
			}


			return closestPortal?.Coordinates;
		}

		public static void BuildPortal(Level level, PortalInfo portalInfo)
		{
			var bbox = portalInfo.Size;

			Log.Debug($"Building portal from BBOX: {bbox}");

			int minX = (int) (bbox.Min.X);
			int minZ = (int) (bbox.Min.Z);
			int width = (int) (bbox.Width);
			int depth = (int) (bbox.Depth);
			int height = (int) (bbox.Height);

			int midPoint = depth > 2 ? depth/2 : 0;

			bool haveSetCoordinate = false;
			for (int x = 0; x < width; x++)
			{
				for (int z = 0; z < depth; z++)
				{
					for (int y = 0; y < height; y++)
					{
						var coordinates = new BlockCoordinates(x + minX, (int) (y + bbox.Min.Y), z + minZ);
						Log.Debug($"Place: {coordinates}");

						if (width > depth && z == midPoint)
						{
							if ((x == 0 || x == width - 1) || (y == 0 || y == height - 1))
							{
								level.SetBlock(new Obsidian {Coordinates = coordinates});
							}
							else
							{
								level.SetBlock(new Portal {Coordinates = coordinates});
								if (!haveSetCoordinate)
								{
									haveSetCoordinate = true;
									portalInfo.Coordinates = coordinates;
								}
							}
						}
						else if (width <= depth && x == midPoint)
						{
							if ((z == 0 || z == depth - 1) || (y == 0 || y == height - 1))
							{
								level.SetBlock(new Obsidian {Coordinates = coordinates});
							}
							else
							{
								level.SetBlock(new Portal {Coordinates = coordinates, Metadata = 2});
								if (!haveSetCoordinate)
								{
									haveSetCoordinate = true;
									portalInfo.Coordinates = coordinates;
								}
							}
						}

						if (portalInfo.HasPlatform && y == 0)
						{
							level.SetBlock(new Obsidian {Coordinates = coordinates});
						}
					}
				}
			}
		}


		private bool SpawnAreaClear(BoundingBox bbox)
		{
			BlockCoordinates min = bbox.Min;
			BlockCoordinates max = bbox.Max;
			for (int x = min.X; x < max.X; x++)
			{
				for (int z = min.Z; z < max.Z; z++)
				{
					for (int y = min.Y; y < max.Y; y++)
					{
						//if (z == min.Z) if (!Level.GetBlock(new BlockCoordinates(x, y, z)).IsBuildable) return false;
						if (y == min.Y)
						{
							if (!Level.GetBlock(new BlockCoordinates(x, y, z)).IsBuildable) return false;
						}
						else
						{
							if (!Level.IsAir(new BlockCoordinates(x, y, z))) return false;
						}
					}
				}
			}

			return true;
		}


		public virtual void SpawnLevel(Level toLevel, PlayerLocation spawnPoint, bool useLoadingScreen = false, Func<Level> levelFunc = null, Action postSpawnAction = null)
		{
			bool oldNoAi = NoAi;
			SetNoAi(true);

			if (useLoadingScreen)
			{
				SendChangeDimension(Dimension.Nether);
			}

			if (toLevel == null && levelFunc != null)
			{
				toLevel = levelFunc();
			}

			SetPosition(new PlayerLocation
			{
				X = KnownPosition.X,
				Y = 4000,
				Z = KnownPosition.Z,
				Yaw = 91,
				Pitch = 28,
				HeadYaw = 91,
			});

			Action transferFunc = delegate
			{
				if (useLoadingScreen)
				{
					SendChangeDimension(Dimension.Overworld);
				}

				Level.RemovePlayer(this, true);

				Level = toLevel; // Change level
				SpawnPosition = spawnPoint ?? Level?.SpawnPoint;

				HungerManager.ResetHunger();

				HealthManager.ResetHealth();

				BroadcastSetEntityData();

				SendUpdateAttributes();

				SendSetSpawnPosition();

				SendAdventureSettings();

				SendPlayerInventory();

				CleanCache();

				ForcedSendChunk(SpawnPosition);

				// send teleport to spawn
				SetPosition(SpawnPosition);

				SetNoAi(oldNoAi);

				MiNetServer.FastThreadPool.QueueUserWorkItem(delegate
				{
					Level.AddPlayer(this, true);

					ForcedSendChunks(() =>
					{
						Log.InfoFormat("Respawn player {0} on level {1}", Username, Level.LevelId);

						SendSetTime();

						postSpawnAction?.Invoke();
					});
				});
			};


			if (useLoadingScreen)
			{
				_dimensionFunc = transferFunc;
				ForcedSendEmptyChunks();
			}
			else
			{
				transferFunc();
			}
		}

		protected virtual void SendChangeDimension(Dimension dimension, bool respawn = false, Vector3 position = new Vector3())
		{
			McpeChangeDimension changeDimension = McpeChangeDimension.CreateObject();
			changeDimension.dimension = (int) dimension;
			changeDimension.position = position;
			changeDimension.respawn = respawn;
			changeDimension.NoBatch = true; // This is here because the client crashes otherwise.
			SendPackage(changeDimension);
		}

		public override void BroadcastSetEntityData(MetadataDictionary metadata)
		{
			McpeSetEntityData mcpeSetEntityData = McpeSetEntityData.CreateObject();
			mcpeSetEntityData.runtimeEntityId = EntityManager.EntityIdSelf;
			mcpeSetEntityData.metadata = metadata;
			mcpeSetEntityData.Encode();
			SendPackage(mcpeSetEntityData);

			base.BroadcastSetEntityData(metadata);
		}

		public void SendSetEntityData()
		{
			McpeSetEntityData mcpeSetEntityData = McpeSetEntityData.CreateObject();
			mcpeSetEntityData.runtimeEntityId = EntityManager.EntityIdSelf;
			mcpeSetEntityData.metadata = GetMetadata();
			mcpeSetEntityData.Encode();
			SendPackage(mcpeSetEntityData);
		}

		public void SendSetDificulty()
		{
			McpeSetDifficulty mcpeSetDifficulty = McpeSetDifficulty.CreateObject();
			mcpeSetDifficulty.difficulty = (uint) Level.Difficulty;
			SendPackage(mcpeSetDifficulty);
		}

		public virtual void SendPlayerInventory()
		{
			McpeInventoryContent strangeContent = McpeInventoryContent.CreateObject();
			strangeContent.inventoryId = (byte) 0x7b;
			strangeContent.input = new ItemStacks();
			SendPackage(strangeContent);

			McpeInventoryContent inventoryContent = McpeInventoryContent.CreateObject();
			inventoryContent.inventoryId = (byte) 0x00;
			inventoryContent.input = Inventory.GetSlots();
			SendPackage(inventoryContent);

			McpeInventoryContent armorContent = McpeInventoryContent.CreateObject();
			armorContent.inventoryId = 0x78;
			armorContent.input = Inventory.GetArmor();
			SendPackage(armorContent);

			McpeMobEquipment mobEquipment = McpeMobEquipment.CreateObject();
			mobEquipment.runtimeEntityId = EntityManager.EntityIdSelf;
			mobEquipment.item = Inventory.GetItemInHand();
			mobEquipment.slot = (byte) Inventory.InHandSlot;
			SendPackage(mobEquipment);
		}

		public virtual void SendCraftingRecipes()
		{
			McpeCraftingData craftingData = McpeCraftingData.CreateObject();
			craftingData.recipes = RecipeManager.Recipes;
			SendPackage(craftingData);
		}

		public virtual void SendCreativeInventory()
		{
			if (!UseCreativeInventory) return;

			McpeInventoryContent creativeContent = McpeInventoryContent.CreateObject();
			creativeContent.inventoryId = (byte) 0x79;
			creativeContent.input = InventoryUtils.GetCreativeMetadataSlots();
			SendPackage(creativeContent);
		}

		private void SendChunkRadiusUpdate()
		{
			McpeChunkRadiusUpdate package = McpeChunkRadiusUpdate.CreateObject();
			package.chunkRadius = ChunkRadius;

			SendPackage(package);
		}

		public void SendPlayerStatus(int status)
		{
			McpePlayStatus mcpePlayerStatus = McpePlayStatus.CreateObject();
			mcpePlayerStatus.status = status;
			SendPackage(mcpePlayerStatus);
		}

		[Wired]
		public void SetGameMode(GameMode gameMode)
		{
			GameMode = gameMode;

			SendSetPlayerGameType();
		}


		public void SendSetPlayerGameType()
		{
			McpeSetPlayerGameType gametype = McpeSetPlayerGameType.CreateObject();
			gametype.gamemode = (int) GameMode;
			SendPackage(gametype);
		}

		[Wired]
		public void StrikeLightning()
		{
			Lightning lightning = new Lightning(Level) {KnownPosition = KnownPosition};

			if (lightning.Level == null) return;

			lightning.SpawnEntity();
		}

		private object _disconnectSync = new object();

		private bool _haveJoined = false;

		public virtual void Disconnect(string reason, bool sendDisconnect = true)
		{
			try
			{
				lock (_disconnectSync)
				{
					if (IsConnected)
					{
						if (Level != null) OnPlayerLeave(new PlayerEventArgs(this));

						if (sendDisconnect)
						{
							McpeDisconnect disconnect = McpeDisconnect.CreateObject();
							disconnect.NoBatch = true;
							disconnect.message = reason;
							NetworkHandler.SendDirectPackage(disconnect);
						}

						NetworkHandler.Close();
						NetworkHandler = null;

						IsConnected = false;
					}

					Level?.RemovePlayer(this);

					var playerSession = Session;
					Session = null;
					if (playerSession != null)
					{
						Server.SessionManager.RemoveSession(playerSession);
						playerSession.Player = null;
					}

					string levelId = Level == null ? "Unknown" : Level.LevelId;
					if (!_haveJoined)
					{
						Log.WarnFormat("Disconnected crashed player {0}/{1} from level <{3}>, reason: {2}", Username, EndPoint.Address, reason, levelId);
					}
					else
					{
						Log.Warn(string.Format("Disconnected player {0}/{1} from level <{3}>, reason: {2}", Username, EndPoint.Address, reason, levelId));
					}

					CleanCache();
				}
			}
			catch (Exception e)
			{
				Log.Error("On disconnect player", e);
				throw;
			}
		}

		private string _prevText = null;

		public virtual void HandleMcpeText(McpeText message)
		{
			string text = message.message;

			if (string.IsNullOrEmpty(text)) return;

			Level.BroadcastMessage(text, sender: this);
		}

		private int _lastPlayerMoveSequenceNUmber;
		private int _lastOrderingIndex;
		private object _moveSyncLock = new object();

		public virtual void HandleMcpeMovePlayer(McpeMovePlayer message)
		{
			if (!IsSpawned || HealthManager.IsDead) return;

			if (Server.ServerRole != ServerRole.Node)
			{
				lock (_moveSyncLock)
				{
					if (_lastPlayerMoveSequenceNUmber > message.DatagramSequenceNumber)
					{
						return;
					}

					_lastPlayerMoveSequenceNUmber = message.DatagramSequenceNumber;

					if (_lastOrderingIndex > message.OrderingIndex)
					{
						return;
					}

					_lastOrderingIndex = message.OrderingIndex;
				}
			}

			Vector3 origin = KnownPosition.ToVector3();
			double distanceTo = Vector3.Distance(origin, new Vector3(message.x, message.y - 1.62f, message.z));

			CurrentSpeed = distanceTo/((double) (DateTime.UtcNow - LastUpdatedTime).Ticks/TimeSpan.TicksPerSecond);

			double verticalMove = message.y - 1.62 - KnownPosition.Y;

			bool isOnGround = IsOnGround;
			bool isFlyingHorizontally = false;
			if (Math.Abs(distanceTo) > 0.01)
			{
				isOnGround = CheckOnGround(message);
				isFlyingHorizontally = DetectSimpleFly(message, isOnGround);
			}

			if (!AcceptPlayerMove(message, isOnGround, isFlyingHorizontally)) return;

			IsFlyingHorizontally = isFlyingHorizontally;
			IsOnGround = isOnGround;

			// Hunger management
			if (!IsGliding) HungerManager.Move(Vector3.Distance(new Vector3(KnownPosition.X, 0, KnownPosition.Z), new Vector3(message.x, 0, message.z)));

			KnownPosition = new PlayerLocation
			{
				X = message.x,
				Y = message.y - 1.62f,
				Z = message.z,
				Pitch = message.pitch,
				Yaw = message.yaw,
				HeadYaw = message.headYaw
			};

			IsFalling = verticalMove < 0 && !IsOnGround;

			LastUpdatedTime = DateTime.UtcNow;

			var chunkPosition = new ChunkCoordinates(KnownPosition);
			if (_currentChunkPosition != chunkPosition && _currentChunkPosition.DistanceTo(chunkPosition) >= MoveRenderDistance)
			{
				MiNetServer.FastThreadPool.QueueUserWorkItem(SendChunksForKnownPosition);
			}
		}

		public double CurrentSpeed { get; private set; } = 0;

		protected virtual bool AcceptPlayerMove(McpeMovePlayer message, bool isOnGround, bool isFlyingHorizontally)
		{
			return true;
		}

		protected virtual bool DetectSimpleFly(McpeMovePlayer message, bool isOnGround)
		{
			double d = Math.Abs(KnownPosition.Y - (message.y - 1.62f));
			return !(AllowFly || IsOnGround || isOnGround || d > 0.001);
		}

		private static readonly int[] Layers = {-1, 0};
		private static readonly int[] Arounds = {0, 1, -1};

		public bool CheckOnGround(McpeMovePlayer message)
		{
			if (Level == null)
				return true;

			BlockCoordinates pos = new Vector3(message.x, message.y - 1.62f, message.z);

			foreach (int layer in Layers)
			{
				foreach (int x in Arounds)
				{
					foreach (int z in Arounds)
					{
						var offset = new BlockCoordinates(x, layer, z);
						Block block = Level.GetBlock(pos + offset);
						if (block.IsSolid)
						{
							//Level.SetBlock(new GoldBlock() {Coordinates = block.Coordinates});
							return true;
						}
					}
				}
			}

			return false;
		}

		public void HandleMcpeLevelSoundEvent(McpeLevelSoundEvent message)
		{
			McpeLevelSoundEvent sound = McpeLevelSoundEvent.CreateObject();
			sound.soundId = message.soundId;
			sound.position = message.position;
			sound.blockId = message.blockId;
			sound.entityType = message.entityType;
			sound.isBabyMob = message.isBabyMob;
			sound.isGlobal = message.isGlobal;
			Level.RelayBroadcast(sound);
		}

		public virtual void HandleMcpeMobArmorEquipment(McpeMobArmorEquipment message)
		{
		}

		public virtual void HandleMcpeItemFrameDropItem(McpeItemFrameDropItem message)
		{
			Log.Debug($"Drops item frame at {message.coordinates}");
			if (Level.GetBlock(message.coordinates) is Frame frame)
			{
				Log.Debug($"Drops from frame {frame}");
				frame.ClearItem(Level);
			}
		}

		public virtual void HandleMcpeMobEquipment(McpeMobEquipment message)
		{
			if (HealthManager.IsDead) return;

			byte selectedHotbarSlot = message.selectedSlot;

			if (selectedHotbarSlot > 8)
			{
				Log.Error($"Player {Username} called set equipment with held hotbar slot {message.selectedSlot} with item {message.item}");
				return;
			}

			if (Log.IsDebugEnabled) Log.Debug($"Player {Username} called set equipment with held hotbar slot {message.selectedSlot} with item {message.item}");

			Inventory.SetHeldItemSlot(selectedHotbarSlot, false);
		}

		private object _inventorySync = new object();

		public virtual void SetOpenInventory(IInventory inventory)
		{
			_openInventory = inventory;
		}

		public void OpenInventory(BlockCoordinates inventoryCoord)
		{
			lock (_inventorySync)
			{
				if (_openInventory is Inventory openInventory)
				{
					if (openInventory.Coordinates.Equals(inventoryCoord)) return;
					HandleMcpeContainerClose(null);
				}

				// get inventory from coordinates
				// - get blockentity
				// - get inventory from block entity

				Inventory inventory = Level.InventoryManager.GetInventory(inventoryCoord);

				if (inventory == null)
				{
					Log.Warn($"No inventory found at {inventoryCoord}");
					return;
				}

				// get inventory # from inventory manager
				// set inventory as active on player

				_openInventory = inventory;

				if (inventory.Type == 0 && !inventory.IsOpen()) // Chest open animation
				{
					var tileEvent = McpeBlockEvent.CreateObject();
					tileEvent.coordinates = inventoryCoord;
					tileEvent.case1 = 1;
					tileEvent.case2 = 2;
					Level.RelayBroadcast(tileEvent);
				}

				// subscribe to inventory changes
				inventory.InventoryChange += OnInventoryChange;
				inventory.AddObserver(this);

				// open inventory

				var containerOpen = McpeContainerOpen.CreateObject();
				containerOpen.windowId = inventory.WindowsId;
				containerOpen.type = inventory.Type;
				containerOpen.coordinates = inventoryCoord;
				containerOpen.runtimeEntityId = -1;
				SendPackage(containerOpen);

				McpeInventoryContent containerSetContent = McpeInventoryContent.CreateObject();
				containerSetContent.inventoryId = inventory.WindowsId;
				containerSetContent.input = inventory.Slots;
				SendPackage(containerSetContent);
			}
		}

		private void OnInventoryChange(Player player, Inventory inventory, byte slot, Item itemStack)
		{
			if (player == this)
			{
				//TODO: This needs to be synced to work properly under heavy load (SG).
				//Level.SetBlockEntity(inventory.BlockEntity, false);
			}
			else
			{
				McpeInventorySlot sendSlot = McpeInventorySlot.CreateObject();
				sendSlot.inventoryId = inventory.WindowsId;
				sendSlot.slot = slot;
				sendSlot.item = itemStack;
				SendPackage(sendSlot);
			}

			//if(inventory.BlockEntity != null)
			//{
			//	Level.SetBlockEntity(inventory.BlockEntity, false);
			//}
		}


		public void HandleMcpeInventorySlot(McpeInventorySlot message)
		{
		}

		public virtual void HandleMcpeCraftingEvent(McpeCraftingEvent message)
		{
			Log.Debug($"Player {Username} crafted item on window 0x{message.windowId:X2} on type: {message.recipeType}");
		}

		public virtual void HandleMcpeInventoryTransaction(McpeInventoryTransaction message)
		{
			switch (message.transaction.TransactionType)
			{
				case McpeInventoryTransaction.TransactionType.Normal:
					HandleTransactions(message.transaction);
					break;
				case McpeInventoryTransaction.TransactionType.InventoryMismatch:
					break;
				case McpeInventoryTransaction.TransactionType.ItemUse:
					HandleTransactionItemUse(message.transaction);
					break;
				case McpeInventoryTransaction.TransactionType.ItemUseOnEntity:
					HandleTransactionItemUseOnEntity(message.transaction);
					break;
				case McpeInventoryTransaction.TransactionType.ItemRelease:
					HandleTransactionItemRelease(message.transaction);
					break;
				default:
					throw new ArgumentOutOfRangeException();
			}
		}

		protected virtual void HandleTransactionItemUseOnEntity(Transaction transaction)
		{
			switch ((McpeInventoryTransaction.ItemUseOnEntityAction) transaction.ActionType)
			{
				case McpeInventoryTransaction.ItemUseOnEntityAction.Interact: // Right click
					EntityInteract(transaction);
					break;
				case McpeInventoryTransaction.ItemUseOnEntityAction.Attack: // Left click
					EntityAttack(transaction);
					break;
				case McpeInventoryTransaction.ItemUseOnEntityAction.ItemInteract:
					Log.Warn($"Got Entity ItemInteract. Was't sure it existed, but obviously it does :-o");
					EntityItemInteract(transaction);
					break;
				default:
					throw new ArgumentOutOfRangeException();
			}
		}

		private void EntityItemInteract(Transaction transaction)
		{
			Item itemInHand = Inventory.GetItemInHand();
			if (itemInHand.Id != transaction.Item.Id || itemInHand.Metadata != transaction.Item.Metadata)
			{
				Log.Warn($"Attack item mismatch. Expected {itemInHand}, but client reported {transaction.Item}");
			}

			if (!Level.TryGetEntity(transaction.EntityId, out Entity target)) return;
			target.DoItemInteraction(this, itemInHand);
		}

		protected virtual void EntityInteract(Transaction transaction)
		{
			DoInteraction((byte) transaction.ActionType, this);

			if (!Level.TryGetEntity(transaction.EntityId, out Entity target)) return;
			target.DoInteraction((byte) transaction.ActionType, this);
		}

		protected virtual void EntityAttack(Transaction transaction)
		{
			Item itemInHand = Inventory.GetItemInHand();
			if (itemInHand.Id != transaction.Item.Id || itemInHand.Metadata != transaction.Item.Metadata)
			{
				Log.Warn($"Attack item mismatch. Expected {itemInHand}, but client reported {transaction.Item}");
			}

			if (!Level.TryGetEntity(transaction.EntityId, out Entity target)) return;


			LastAttackTarget = target;

			Player player = target as Player;
			if (player != null)
			{
				double damage = DamageCalculator.CalculateItemDamage(this, itemInHand, player);

				if (IsFalling)
				{
					damage += DamageCalculator.CalculateFallDamage(this, damage, player);
				}

				damage += DamageCalculator.CalculateEffectDamage(this, damage, player);

				if (damage < 0) damage = 0;

				damage += DamageCalculator.CalculateDamageIncreaseFromEnchantments(this, itemInHand, player);

				player.HealthManager.TakeHit(this, itemInHand, (int) DamageCalculator.CalculatePlayerDamage(this, player, itemInHand, damage, DamageCause.EntityAttack), DamageCause.EntityAttack);
				var fireAspectLevel = itemInHand.GetEnchantingLevel(EnchantingType.FireAspect);
				if (fireAspectLevel > 0)
				{
					player.HealthManager.Ignite(fireAspectLevel*80);
				}
			}
			else
			{
				// This is totally wrong. Need to merge with the above damage calculation
				target.HealthManager.TakeHit(this, itemInHand, CalculateDamage(target), DamageCause.EntityAttack);
			}

			HungerManager.IncreaseExhaustion(0.3f);
		}

		private long _itemUseTimer;

		protected virtual void HandleTransactionItemRelease(Transaction transaction)
		{
			Item itemInHand = Inventory.GetItemInHand();

			switch ((McpeInventoryTransaction.ItemReleaseAction) transaction.ActionType)
			{
				case McpeInventoryTransaction.ItemReleaseAction.Release:
				{
					if (_itemUseTimer <= 0) return;

					itemInHand.Release(Level, this, transaction.FromPosition, Level.TickTime - _itemUseTimer);

					_itemUseTimer = 0;

					break;
				}
				case McpeInventoryTransaction.ItemReleaseAction.Use:
				{
					if (GameMode == GameMode.Survival)
					{
						if (itemInHand is FoodItem)
						{
							FoodItem foodItem = (FoodItem) Inventory.GetItemInHand();
							foodItem.Consume(this);
							foodItem.Count--;
						}
						else if (itemInHand is ItemPotion)
						{
							ItemPotion potion = (ItemPotion) Inventory.GetItemInHand();
							potion.Consume(this);
							potion.Count--;
						}
					}

					break;
				}
				default:
					throw new ArgumentOutOfRangeException();
			}

			HandleTransactions(transaction);
		}

		protected virtual void HandleTransactionItemUse(Transaction transaction)
		{
			var itemInHand = Inventory.GetItemInHand();

			switch ((McpeInventoryTransaction.ItemUseAction) transaction.ActionType)
			{
				case McpeInventoryTransaction.ItemUseAction.Place:
					Level.Interact(this, itemInHand, transaction.Position, (BlockFace) transaction.Face, transaction.ClickPosition);
					if (transaction.Item.Id != 0)
					{
						transaction.Item.Count--;
						Inventory.SetInventorySlot(transaction.Slot, transaction.Item);
					}
					break;
				case McpeInventoryTransaction.ItemUseAction.Use:
					_itemUseTimer = Level.TickTime;
					itemInHand.UseItem(Level, this, transaction.Position);
					//Inventory.UpdateInventorySlot(transaction.Slot, transaction.Item);
					break;
				case McpeInventoryTransaction.ItemUseAction.Destroy:
					Level.BreakBlock(this, transaction.Position);
					break;
			}

			HandleTransactions(transaction);
		}

		private List<Item> _craftingInput = new List<Item>(new Item[9]);
		public bool UsingCraftingTable { get; set; }

		protected virtual void HandleTransactions(Transaction transaction)
		{
			foreach (var record in transaction.Transactions)
			{
				if (record is ContainerTransactionRecord)
				{
					var trans = (ContainerTransactionRecord) record;
					int invId = trans.InventoryId;
					int slot = trans.Slot;
					Item oldItem = trans.OldItem;
					Item newItem = trans.NewItem;

					if (invId == 0)
					{
						// Player inventory
						if (!oldItem.Equals(Inventory.Slots[trans.Slot])) Log.Warn($"Inventory mismatch. Client reported old item as {oldItem} and it did not match existing the item {Inventory.Slots[trans.Slot]}");
						Inventory.Slots[trans.Slot] = newItem;
					}
					else if (invId == 120)
					{
						if (!newItem.Equals(Inventory.Cursor)) Log.Warn($"Cursor mismatch. Client reported new item as {newItem} and it did not match existing the item {Inventory.Cursor}");
						switch (slot)
						{
							case 0:
								Inventory.Helmet = newItem;
								break;
							case 1:
								Inventory.Chest = newItem;
								break;
							case 2:
								Inventory.Leggings = newItem;
								break;
							case 3:
								Inventory.Boots = newItem;
								break;
						}

						McpeMobArmorEquipment mcpePlayerArmorEquipment = McpeMobArmorEquipment.CreateObject();
						mcpePlayerArmorEquipment.runtimeEntityId = EntityId;
						mcpePlayerArmorEquipment.helmet = Inventory.Helmet;
						mcpePlayerArmorEquipment.chestplate = Inventory.Chest;
						mcpePlayerArmorEquipment.leggings = Inventory.Leggings;
						mcpePlayerArmorEquipment.boots = Inventory.Boots;
						Level.RelayBroadcast(this, mcpePlayerArmorEquipment);
					}
					else if (invId == 124)
					{
						// Cursor
						if (!oldItem.Equals(Inventory.Cursor)) Log.Warn($"Cursor mismatch. Client reported old item as {oldItem} and it did not match existing the item {Inventory.Cursor}");
						Inventory.Cursor = newItem;
					}
					else if (_openInventory != null)
					{
						if (_openInventory is Inventory inventory && inventory.WindowsId == invId)
						{
							if (!oldItem.Equals(inventory.GetSlot((byte) slot))) Log.Warn($"Cursor mismatch. Client reported old item as {oldItem} and it did not match existing the item {inventory.GetSlot((byte) slot)}");

							// block inventories of various kinds (chests, furnace, etc)
							inventory.SetSlot(this, (byte) slot, newItem);
						}
						else if (_openInventory is HorseInventory horseInventory)
						{
							if (!oldItem.Equals(horseInventory.GetSlot((byte) slot))) Log.Warn($"Cursor mismatch. Client reported old item as {oldItem} and it did not match existing the item {horseInventory.GetSlot((byte) slot)}");
							horseInventory.SetSlot(slot, newItem);
						}
					}
				}
				else if (record is CraftTransactionRecord)
				{
					var trans = (CraftTransactionRecord) record;
					int invId = trans.Action;
					int slot = trans.Slot;
					Item oldItem = trans.OldItem;
					Item newItem = trans.NewItem;

					if (invId == (int) McpeInventoryTransaction.NormalAction.CraftUse)
					{
						_craftingInput[slot] = newItem;
					}
					else if (invId == (int) McpeInventoryTransaction.NormalAction.GetResult)
					{
						if (VerifyRecipe(_craftingInput, oldItem))
						{
							Log.Warn("Found matching recipe");
						}
						else
						{
							Log.Error("Found NO matching recipe");
						}

						_craftingInput.Clear();
						_craftingInput.AddRange(new Item[9]);
					}
				}
				else if (record is CreativeTransactionRecord)
				{
					// 0 delete, 1 create
				}
				else if (record is WorldInteractionTransactionRecord)
				{
					if (record.Slot == 0)
					{
						// Drop

						ItemEntity itemEntity = new ItemEntity(Level, record.NewItem)
						{
							Velocity = KnownPosition.GetDirection().Normalize()*0.3f,
							KnownPosition =
							{
								X = KnownPosition.X,
								Y = KnownPosition.Y + 1.62f,
								Z = KnownPosition.Z
							},
						};
						itemEntity.SpawnEntity();
					}
					else if (record.Slot == 1)
					{
						// Pickup
					}
				}
			}
		}

		private bool VerifyRecipe(List<Item> craftingInput, Item result)
		{
			List<Item> shapedInput = new List<Item>();
			foreach (var item in craftingInput)
			{
				shapedInput.Add(item ?? new Item(0));
			}

			List<Item> shapelessInput = new List<Item>();
			foreach (var item in craftingInput)
			{
				if (item == null) continue;
				shapelessInput.Add(item);
			}

			Log.Debug($"Looking for matching recipes with the result {result}");
			var recipes = RecipeManager.Recipes.Where(r => r is ShapedRecipe).Where(r => ((ShapedRecipe) r).Result.Id == result.Id && ((ShapedRecipe) r).Result.Metadata == result.Metadata).ToList();
			recipes.AddRange(RecipeManager.Recipes.Where(r => r is ShapelessRecipe).Where(r => ((ShapelessRecipe) r).Result.Id == result.Id && ((ShapelessRecipe) r).Result.Metadata == result.Metadata).ToList());
			Log.Debug($"Found {recipes.Count} matching recipes with the result {result}");
			foreach (var r in recipes)
			{
				if (r is ShapedRecipe)
				{
					var recipe = (ShapedRecipe) r;
					int rowOffset = -1;
					int colOffset = -1;
					int dim = UsingCraftingTable ? 3 : 2;
					for (int row = 0; row < dim; row++)
					{
						for (int col = 0; col < dim; col++)
						{
							var item = craftingInput[col + (dim*row)];
							if (item == null) continue;

							if (rowOffset == -1 && item.Id != 0)
							{
								rowOffset = row;
							}

							if (colOffset == -1 && item.Id != 0)
							{
								colOffset = col;
							}
						}
					}

					List<Item> shapedInputSmall = new List<Item>(new Item[recipe.Height*recipe.Width]);
					for (int row = 0; row < recipe.Height; row++)
					{
						for (int col = 0; col < recipe.Width; col++)
						{
							shapedInputSmall[col + (recipe.Width*row)] = craftingInput[(colOffset + col) + (dim*(row + rowOffset))];
						}
					}

					Log.Debug($"Items input={ToJson(craftingInput)}");
					Log.Debug($"Items input={ToJson(shapedInputSmall)}");
					Log.Debug($"Recipe input={ToJson(recipe.Input)}");

					var match = (recipe.Input.Length == shapedInputSmall.Count);
					Log.Debug($"ShapedRecipe Count match={match}");
					match = match && !shapedInputSmall.Except(recipe.Input, new ItemCompare()).Any();
					Log.Debug($"Items match={match}");
					if (match) return true;
				}
				else
				{
					var recipe = (ShapelessRecipe) r;
					var match = (recipe.Input.Count == shapelessInput.Count);
					Log.Debug($"ShapelessRecipe Count match={match}");
					match = match && !shapelessInput.Except(recipe.Input, new ItemCompare()).Any();
					Log.Debug($"Items match={match}");
					if (match) return true;
				}
			}

			return false;
		}

		private string ToJson(object obj)
		{
			var jsonSerializerSettings = new JsonSerializerSettings
			{
				PreserveReferencesHandling = PreserveReferencesHandling.Arrays,

				Formatting = Formatting.Indented,
			};
			jsonSerializerSettings.Converters.Add(new NbtIntConverter());
			jsonSerializerSettings.Converters.Add(new NbtStringConverter());

			return JsonConvert.SerializeObject(obj, jsonSerializerSettings);
		}

		private class ItemCompare : IEqualityComparer<Item>
		{
			public bool Equals(Item x, Item y)
			{
				if (ReferenceEquals(null, x)) return false;
				if (ReferenceEquals(null, y)) return false;
				if (ReferenceEquals(x, y)) return true;

				return x.Id == y.Id && (x.Metadata == y.Metadata || x.Metadata == -1 || y.Metadata == -1);
			}

			public int GetHashCode(Item obj)
			{
				return 0;
			}
		}

		public virtual void HandleMcpeContainerClose(McpeContainerClose message)
		{
			UsingCraftingTable = false;

			lock (_inventorySync)
			{
				if (_openInventory is Inventory inventory)
				{
					_openInventory = null;

					if (inventory == null) return;

					// unsubscribe to inventory changes
					inventory.InventoryChange -= OnInventoryChange;
					inventory.RemoveObserver(this);

					if (message != null && message.windowId != inventory.WindowsId) return;

					// close container 
					if (inventory.Type == 0 && !inventory.IsOpen())
					{
						var tileEvent = McpeBlockEvent.CreateObject();
						tileEvent.coordinates = inventory.Coordinates;
						tileEvent.case1 = 1;
						tileEvent.case2 = 0;
						Level.RelayBroadcast(tileEvent);
					}
				}
				else if (_openInventory is HorseInventory horseInventory)
				{
					_openInventory = null;
				}
			}
		}

		public void HandleMcpePlayerHotbar(McpePlayerHotbar message)
		{
		}

		public void HandleMcpeInventoryContent(McpeInventoryContent message)
		{
		}

		/// <summary>
		///     Handles the interact.
		/// </summary>
		/// <param name="message">The message.</param>
		public virtual void HandleMcpeInteract(McpeInteract message)
		{
			if (!Level.TryGetEntity(message.targetRuntimeEntityId, out Entity target)) return;

			if (message.actionId != 4)
			{
				Log.Debug($"Interact Action ID: {message.actionId}");
				Log.Debug($"Interact Target Entity ID: {message.targetRuntimeEntityId}");
			}

			if (target == null) return;
			switch (message.actionId)
			{
				case 3:
				{
					if (Level.TryGetEntity(Vehicle, out Mob mob))
					{
						mob.Unmount(this);
					}

					break;
				}
				case 4:
				{
					// Mouse over
					DoMouseOverInteraction(message.actionId, this);
					target.DoMouseOverInteraction(message.actionId, this);
					break;
				}
				case 6:
				{
					// Riding; Open inventory
					if (IsRiding)
					{
						if (Level.TryGetEntity(Vehicle, out Mob mob) && mob is Horse horse)
						{
							horse.Inventory.Open(this);
						}
					}

					break;
				}
			}
		}

		public long Vehicle { get; set; }

		public virtual void HandleMcpeBlockPickRequest(McpeBlockPickRequest message)
		{
			if (GameMode != GameMode.Creative)
			{
				return;
			}

			Block block = Level.GetBlock(message.x, message.y, message.z);

			Item item = ItemFactory.GetItem(block.Id, block.Metadata);

			Inventory.SetInventorySlot(Inventory.InHandSlot, item);
		}

		public virtual void HandleMcpeEntityPickRequest(McpeEntityPickRequest message)
		{
			if (GameMode != GameMode.Creative)
			{
				return;
			}

			if (Level.Entities.TryGetValue((long) message.runtimeEntityId, out var entity))
			{
				Item item = ItemFactory.GetItem(383, (short) entity.EntityTypeId);

				Inventory.SetInventorySlot(Inventory.InHandSlot, item);
			}
		}

		protected virtual int CalculateDamage(Entity target)
		{
			int damage = Inventory.GetItemInHand().GetDamage(); //Item Damage.

			damage = (int) Math.Floor(damage*(1.0));

			return damage;
		}


		public virtual void HandleMcpeEntityEvent(McpeEntityEvent message)
		{
			if (Log.IsDebugEnabled)
			{
				Log.Debug("Entity Id:" + message.runtimeEntityId);
				Log.Debug("Entity Event Id:" + message.eventId);
				Log.Debug("Entity Event unknown:" + message.data);
			}

			switch (message.eventId)
			{
				case 34:
					RemoveExperienceLevels(message.data);
					break;
				case 57:
					var data = message.data;
					if (data != 0) BroadcastEntityEvent(57, data);
					break;
			}
		}

		public void SendRespawn()
		{
			McpeRespawn mcpeRespawn = McpeRespawn.CreateObject();
			mcpeRespawn.x = SpawnPosition.X;
			mcpeRespawn.y = SpawnPosition.Y;
			mcpeRespawn.z = SpawnPosition.Z;
			SendPackage(mcpeRespawn);
		}

		public void SendStartGame()
		{
			McpeStartGame startGame = McpeStartGame.CreateObject();
			startGame.entityIdSelf = EntityId;
			startGame.runtimeEntityId = EntityManager.EntityIdSelf;
			startGame.playerGamemode = (int) GameMode;
			startGame.spawn = SpawnPosition;
			startGame.unknown1 = new Vector2(KnownPosition.HeadYaw, KnownPosition.Pitch);
			startGame.seed = 12345;
			startGame.dimension = 0;
			startGame.generator = 1;
			startGame.gamemode = (int) GameMode;
			startGame.x = (int) SpawnPosition.X;
			startGame.y = (int) (SpawnPosition.Y + Height);
			startGame.z = (int) SpawnPosition.Z;
			startGame.hasAchievementsDisabled = true;
			startGame.dayCycleStopTime = (int) Level.WorldTime;
			startGame.eduMode = PlayerInfo.Edition == 1;
			startGame.rainLevel = 0;
			startGame.lightningLevel = 0;
			startGame.isMultiplayer = true;
			startGame.broadcastToLan = true;
			startGame.broadcastToXbl = true;
			startGame.enableCommands = EnableCommands;
			startGame.isTexturepacksRequired = false;
			startGame.gamerules = Level.GetGameRules();
			startGame.bonusChest = false;
			startGame.mapEnabled = false;
			startGame.trustPlayers = false;
			startGame.permissionLevel = (int) PermissionLevel;
			startGame.gamePublishSetting = 3;
			startGame.levelId = "1m0AAMIFIgA=";
			startGame.worldName = Level.LevelName;
			startGame.premiumWorldTemplateId = "";
			startGame.isTrial = false;
			startGame.currentTick = Level.TickTime;
			startGame.enchantmentSeed = 123456;

			startGame.blockstates = BlockFactory.Blockstates;

			SendPackage(startGame);
		}

		/// <summary>
		///     Sends the set spawn position packet.
		/// </summary>
		public void SendSetSpawnPosition()
		{
			McpeSetSpawnPosition mcpeSetSpawnPosition = McpeSetSpawnPosition.CreateObject();
			mcpeSetSpawnPosition.spawnType = 1;
			mcpeSetSpawnPosition.coordinates = (BlockCoordinates) SpawnPosition;
			SendPackage(mcpeSetSpawnPosition);
		}

		private object _sendChunkSync = new object();

		private void ForcedSendChunk(PlayerLocation position)
		{
			lock (_sendChunkSync)
			{
				var chunkPosition = new ChunkCoordinates(position);

				McpeWrapper chunk = Level.GetChunk(chunkPosition)?.GetBatch();
				var key = new Tuple<int, int>(chunkPosition.X, chunkPosition.Z);
				if (!_chunksUsed.ContainsKey(key))
				{
					_chunksUsed.Add(key, chunk);
				}

				if (chunk != null)
				{
					SendPackage(chunk);
				}
			}
		}

		private void ForcedSendEmptyChunks()
		{
			Monitor.Enter(_sendChunkSync);
			try
			{
				var chunkPosition = new ChunkCoordinates(KnownPosition);

				_currentChunkPosition = chunkPosition;

				if (Level == null) return;

				for (int x = -1; x <= 1; x++)
				{
					for (int z = -1; z <= 1; z++)
					{
						McpeFullChunkData chunk = new McpeFullChunkData();
						chunk.chunkX = chunkPosition.X + x;
						chunk.chunkZ = chunkPosition.Z + z;
						chunk.chunkData = new byte[0];
						SendPackage(chunk);
					}
				}
			}
			finally
			{
				Monitor.Exit(_sendChunkSync);
			}
		}

		public void ForcedSendChunks(Action postAction = null)
		{
			Monitor.Enter(_sendChunkSync);
			try
			{
				var chunkPosition = new ChunkCoordinates(KnownPosition);

				_currentChunkPosition = chunkPosition;

				if (Level == null) return;

				int packetCount = 0;
				foreach (McpeWrapper chunk in Level.GenerateChunks(_currentChunkPosition, _chunksUsed, ChunkRadius))
				{
					if (chunk != null) SendPackage(chunk);

					//if (packetCount > 16) Thread.Sleep(12);

					packetCount++;
				}
			}
			finally
			{
				Monitor.Exit(_sendChunkSync);
			}

			if (postAction != null)
			{
				postAction();
			}
		}

		private void SendChunksForKnownPosition()
		{
			if (!Monitor.TryEnter(_sendChunkSync)) return;

			Log.Debug($"Send chunks: {KnownPosition}");

			try
			{
				if (ChunkRadius <= 0) return;


				var chunkPosition = new ChunkCoordinates(KnownPosition);
				if (IsSpawned && _currentChunkPosition == chunkPosition) return;

				if (IsSpawned && _currentChunkPosition.DistanceTo(chunkPosition) < MoveRenderDistance)
				{
					return;
				}

				_currentChunkPosition = chunkPosition;

				int packetCount = 0;

				if (Level == null) return;

				foreach (McpeWrapper chunk in Level.GenerateChunks(_currentChunkPosition, _chunksUsed, ChunkRadius))
				{
					if (chunk != null) SendPackage(chunk);
					Thread.Sleep(5);

					if (!IsSpawned)
					{
						if (packetCount++ == 56)
						{
							InitializePlayer();
						}
					}
					else
					{
						//if (packetCount++ > 56) Thread.Sleep(1);
					}
				}
			}
			finally
			{
				Monitor.Exit(_sendChunkSync);
			}
		}

		public virtual void SendUpdateAttributes()
		{
			var attributes = new PlayerAttributes();
			attributes["minecraft:attack_damage"] = new PlayerAttribute
			{
				Name = "minecraft:attack_damage",
				MinValue = 1,
				MaxValue = 1,
				Value = 1,
				Default = 1,
			};
			attributes["minecraft:absorption"] = new PlayerAttribute
			{
				Name = "minecraft:absorption",
				MinValue = 0,
				MaxValue = float.MaxValue,
				Value = HealthManager.Absorption,
				Default = 0,
			};
			attributes["minecraft:health"] = new PlayerAttribute
			{
				Name = "minecraft:health",
				MinValue = 0,
				MaxValue = 20,
				Value = HealthManager.Hearts,
				Default = 20,
			};
			attributes["minecraft:movement"] = new PlayerAttribute
			{
				Name = "minecraft:movement",
				MinValue = 0,
				MaxValue = 0.5f,
				Value = MovementSpeed,
				Default = MovementSpeed,
			};
			attributes["minecraft:knockback_resistance"] = new PlayerAttribute
			{
				Name = "minecraft:knockback_resistance",
				MinValue = 0,
				MaxValue = 1,
				Value = 0,
				Default = 0,
			};
			attributes["minecraft:luck"] = new PlayerAttribute
			{
				Name = "minecraft:luck",
				MinValue = -1025,
				MaxValue = 1024,
				Value = 0,
				Default = 0,
			};
			attributes["minecraft:fall_damage"] = new PlayerAttribute
			{
				Name = "minecraft:fall_damage",
				MinValue = 0,
				MaxValue = float.MaxValue,
				Value = 1,
				Default = 1,
			};
			attributes["minecraft:follow_range"] = new PlayerAttribute
			{
				Name = "minecraft:follow_range",
				MinValue = 0,
				MaxValue = 2048,
				Value = 16,
				Default = 16,
			};
			attributes["minecraft:player.experience"] = new PlayerAttribute
			{
				Name = "minecraft:player.experience",
				MinValue = 0,
				MaxValue = 1,
				Value = CalculateXp(),
				Default = 0,
			};
			attributes["minecraft:player.level"] = new PlayerAttribute
			{
				Name = "minecraft:player.level",
				MinValue = 0,
				MaxValue = 24791,
				Value = ExperienceLevel,
				Default = 0,
			};

			// Workaround, bad design.
			attributes = HungerManager.AddHungerAttributes(attributes);

			McpeUpdateAttributes attributesPackate = McpeUpdateAttributes.CreateObject();
			attributesPackate.runtimeEntityId = EntityManager.EntityIdSelf;
			attributesPackate.attributes = attributes;
			SendPackage(attributesPackate);
		}

		private float CalculateXp()
		{
			var xpToNextLevel = GetXpToNextLevel();

			return Experience/xpToNextLevel;
		}

		public void RemoveExperienceLevels(float levels)
		{
			var currentXp = CalculateXp();
			ExperienceLevel = Experience - Math.Abs(levels);
			var xpToNextLevel = GetXpToNextLevel();
			Experience = xpToNextLevel*currentXp;
		}

		public void AddExperience(float xp, bool send = true)
		{
			var xpToNextLevel = GetXpToNextLevel();

			if (xpToNextLevel - (xp + Experience) > 0)
			{
				Experience += xp;
			}
			else
			{
				ExperienceLevel++;
				AddExperience(Experience + xp - xpToNextLevel, false);
			}

			if (send) SendUpdateAttributes();
		}

		private float GetXpToNextLevel()
		{
			float xpToNextLevel = 0;
			if (ExperienceLevel >= 0 && ExperienceLevel <= 15)
			{
				xpToNextLevel = 2*ExperienceLevel + 7;
			}
			else if (ExperienceLevel > 15 && ExperienceLevel <= 30)
			{
				xpToNextLevel = 5*ExperienceLevel - 38;
			}
			else if (ExperienceLevel > 30)
			{
				xpToNextLevel = 9*ExperienceLevel - 158;
			}

			return xpToNextLevel;
		}

		public virtual void SendForm(Form form)
		{
			_currentForm = form;

			McpeModalFormRequest message = McpeModalFormRequest.CreateObject();
			message.formId = form.Id; // whatever
			message.data = form.ToJson();
			SendPackage(message);
		}

		public virtual void SendSetTime()
		{
			SendSetTime((int) Level.WorldTime);
		}

		public virtual void SendSetTime(int time)
		{
			McpeSetTime message = McpeSetTime.CreateObject();
			message.time = time;
			SendPackage(message);
		}

		public virtual void SendSetDownfall(int downfall)
		{
			McpeLevelEvent levelEvent = McpeLevelEvent.CreateObject();
			levelEvent.eventId = 3001;
			levelEvent.data = downfall;
			SendPackage(levelEvent);
		}

		public virtual void SendMovePlayer(bool teleport = false)
		{
			var package = McpeMovePlayer.CreateObject();
			package.runtimeEntityId = EntityManager.EntityIdSelf;
			package.x = KnownPosition.X;
			package.y = KnownPosition.Y + 1.62f;
			package.z = KnownPosition.Z;
			package.yaw = KnownPosition.Yaw;
			package.headYaw = KnownPosition.HeadYaw;
			package.pitch = KnownPosition.Pitch;
			package.mode = (byte) (teleport ? 1 : 0);

			SendPackage(package);
		}

		public override void OnTick(Entity[] entities)
		{
			OnTicking(new PlayerEventArgs(this));

			if (DetectInPortal())
			{
				if (PortalDetected == Level.TickTime)
				{
					PortalDetected = -1;

					Dimension dimension = Level.Dimension == Dimension.Overworld ? Dimension.Nether : Dimension.Overworld;
					Log.Debug($"Dimension change to {dimension} from {Level.Dimension} initiated, Game mode={GameMode}");

					ThreadPool.QueueUserWorkItem(delegate
					{
						Level oldLevel = Level;

						ChangeDimension(null, null, dimension, delegate
						{
							Level nextLevel = dimension == Dimension.Overworld ? oldLevel.OverworldLevel :
								dimension == Dimension.Nether ? oldLevel.NetherLevel : oldLevel.TheEndLevel;
							return nextLevel;
						});
					});
				}
				else if (PortalDetected == 0)
				{
					PortalDetected = Level.TickTime + (GameMode == GameMode.Creative ? 1 : 4*20);
				}
			}
			else
			{
				if (PortalDetected != 0) Log.Debug($"Reset portal detected");
				if (IsSpawned) PortalDetected = 0;
			}

			HungerManager.OnTick();

			base.OnTick(entities);

			if (LastAttackTarget != null && LastAttackTarget.HealthManager.IsDead)
			{
				LastAttackTarget = null;
			}

			foreach (var effect in Effects)
			{
				effect.Value.OnTick(this);
			}

			bool hasDisplayedPopup = false;
			bool hasDisplayedTip = false;
			lock (Popups)
			{
				// Code below is just pure magic and mystery. In short, it takes care of sorting a list of popups
				// based on priority, ticks and delays. And then makes sure that the most applicable popup and tip
				// is presented.
				// In the end it adjusts for the display times for tip (20ticks) and popup (10ticks) and sends it at
				// regular intervalls to make sure there is no blinking.
				foreach (var popup in Popups.OrderByDescending(p => p.Priority).ThenByDescending(p => p.CurrentTick))
				{
					if (popup.CurrentTick >= popup.Duration + popup.DisplayDelay)
					{
						Popups.Remove(popup);
						continue;
					}

					if (popup.CurrentTick >= popup.DisplayDelay)
					{
						// Tip is ontop
						if (popup.MessageType == MessageType.Tip && !hasDisplayedTip)
						{
							if (popup.CurrentTick <= popup.Duration + popup.DisplayDelay - 30)
								if (popup.CurrentTick%20 == 0 || popup.CurrentTick == popup.Duration + popup.DisplayDelay - 30)
									SendMessage(popup.Message, type: popup.MessageType);
							hasDisplayedTip = true;
						}

						// Popup is below
						if (popup.MessageType == MessageType.Popup && !hasDisplayedPopup)
						{
							if (popup.CurrentTick <= popup.Duration + popup.DisplayDelay - 30)
								if (popup.CurrentTick%20 == 0 || popup.CurrentTick == popup.Duration + popup.DisplayDelay - 30)
									SendMessage(popup.Message, type: popup.MessageType);
							hasDisplayedPopup = true;
						}
					}

					popup.CurrentTick++;
				}
			}

			OnTicked(new PlayerEventArgs(this));
		}

		public void AddPopup(Popup popup)
		{
			lock (Popups)
			{
				if (popup.Id == 0) popup.Id = popup.Message.GetHashCode();
				var exist = Popups.FirstOrDefault(pop => pop.Id == popup.Id);
				if (exist != null) Popups.Remove(exist);

				Popups.Add(popup);
			}
		}

		public void ClearPopups()
		{
			lock (Popups) Popups.Clear();
		}

		public override void Knockback(Vector3 velocity)
		{
			McpeSetEntityMotion motions = McpeSetEntityMotion.CreateObject();
			motions.runtimeEntityId = EntityManager.EntityIdSelf;
			motions.velocity = velocity;
			SendPackage(motions);
		}

		public string ButtonText { get; set; }

		public override MetadataDictionary GetMetadata()
		{
			var metadata = base.GetMetadata();
			metadata[4] = new MetadataString(NameTag ?? Username);
			metadata[40] = new MetadataString(ButtonText ?? string.Empty);

			//MetadataDictionary metadata = new MetadataDictionary();
			//metadata[0] = new MetadataLong(GetDataValue()); // 10000000000000011000000000000000
			//metadata[1] = new MetadataInt(1);
			//metadata[2] = new MetadataInt(0);
			//metadata[3] = new MetadataByte(0);
			//metadata[4] = new MetadataString(NameTag ?? Username);
			//metadata[5] = new MetadataLong(1);
			//metadata[7] = new MetadataShort(400);
			//metadata[8] = new MetadataInt(0);
			//metadata[9] = new MetadataByte(0);
			metadata[27] = new MetadataByte((byte) (IsSleeping ? 0b10 : 0));
			//metadata[28] = new MetadataInt(1);
			metadata[(int) MetadataFlags.BedPosition] = new MetadataIntCoordinates((int) SpawnPosition.X, (int) SpawnPosition.Y, (int) SpawnPosition.Z);
			//metadata[38] = new MetadataLong(0);
			//metadata[39] = new MetadataFloat(1f);
			//metadata[40] = new MetadataString(ButtonText ?? string.Empty);
			//metadata[41] = new MetadataLong(0);
			//metadata[44] = new MetadataShort(400);
			//metadata[45] = new MetadataInt(0);
			//metadata[46] = new MetadataByte(0);
			//metadata[47] = new MetadataInt(0);
			//metadata[53] = new MetadataFloat(0.8f);
			//metadata[54] = new MetadataFloat(1.8f);
			//metadata[56] = new MetadataVector3(10, 50, 10);
			//metadata[57] = new MetadataByte(0);
			//metadata[58] = new MetadataFloat(0f);
			//metadata[59] = new MetadataFloat(0f);

			return metadata;
		}

		[Wired]
		public void SetNoAi(bool noAi)
		{
			NoAi = noAi;

			BroadcastSetEntityData();
		}

		[Wired]
		public void SetHideNameTag(bool hideNameTag)
		{
			HideNameTag = hideNameTag;

			BroadcastSetEntityData();
		}

		[Wired]
		public void SetNameTag(string nameTag)
		{
			NameTag = nameTag;

			BroadcastSetEntityData();
		}

		[Wired]
		public void SetDisplayName(string displayName)
		{
			DisplayName = displayName;

			{
				McpePlayerList playerList = McpePlayerList.CreateObject();
				playerList.records = new PlayerRemoveRecords {this};
				Level.RelayBroadcast(Level.CreateMcpeBatch(playerList.Encode()));
				playerList.records = null;
				playerList.PutPool();
			}
			{
				McpePlayerList playerList = McpePlayerList.CreateObject();
				playerList.records = new PlayerAddRecords {this};
				Level.RelayBroadcast(Level.CreateMcpeBatch(playerList.Encode()));
				playerList.records = null;
				playerList.PutPool();
			}
		}

		[Wired]
		public void SetEffect(Effect effect, bool ignoreIfLowerLevel = false)
		{
			if (Effects.ContainsKey(effect.EffectId))
			{
				if (ignoreIfLowerLevel && Effects[effect.EffectId].Level > effect.Level) return;

				effect.SendUpdate(this);
			}
			else
			{
				effect.SendAdd(this);
			}

			Effects[effect.EffectId] = effect;

			UpdatePotionColor();
		}

		[Wired]
		public void RemoveEffect(Effect effect, bool recalcColor = true)
		{
			if (Effects.ContainsKey(effect.EffectId))
			{
				effect.SendRemove(this);
				Effects.TryRemove(effect.EffectId, out effect);
			}


			if (recalcColor) UpdatePotionColor();
		}

		[Wired]
		public void RemoveAllEffects()
		{
			foreach (var effect in Effects)
			{
				RemoveEffect(effect.Value, false);
			}

			UpdatePotionColor();
		}

		public virtual void UpdatePotionColor()
		{
			if (Effects.Count == 0)
			{
				PotionColor = 0;
			}
			else
			{
				int a = 0xff;
				int r = 0, g = 0, b = 0;
				int levels = 0;
				foreach (var effect in Effects.Values)
				{
					var color = effect.ParticleColor;
					int level = effect.Level + 1;
					r += color.R*level;
					g += color.G*level;
					b += color.B*level;
					levels += level;
				}

				r /= levels;
				g /= levels;
				b /= levels;

				PotionColor = (int) (0xff000000 | (r << 16) | (g << 8) | b);
			}

			BroadcastSetEntityData();
		}

		public override void DespawnEntity()
		{
			IsSpawned = false;
			Level.DespawnFromAll(this);
		}

		public virtual void SendTitle(string text, TitleType type = TitleType.Title, int fadeIn = 6, int fadeOut = 6, int stayTime = 20, Player sender = null)
		{
			Level.BroadcastTitle(text, type, fadeIn, fadeOut, stayTime, sender, new[] {this});
		}

		public virtual void SendMessage(string text, MessageType type = MessageType.Chat, Player sender = null)
		{
			Level.BroadcastMessage(text, type, sender, new[] {this});
		}

		public override void BroadcastEntityEvent()
		{
			BroadcastEntityEvent(HealthManager.Health <= 0 ? 3 : 2);

			if (HealthManager.IsDead)
			{
				Player player = HealthManager.LastDamageSource as Player;
				BroadcastDeathMessage(player, HealthManager.LastDamageCause);
			}
		}

		public void BroadcastEntityEvent(int eventId, int data = 0)
		{
			{
				var entityEvent = McpeEntityEvent.CreateObject();
				entityEvent.runtimeEntityId = EntityManager.EntityIdSelf;
				entityEvent.eventId = (byte) eventId;
				entityEvent.data = data;
				SendPackage(entityEvent);
			}
			{
				var entityEvent = McpeEntityEvent.CreateObject();
				entityEvent.runtimeEntityId = EntityId;
				entityEvent.eventId = (byte) eventId;
				entityEvent.data = data;
				Level.RelayBroadcast(this, entityEvent);
			}
		}

		public virtual void BroadcastDeathMessage(Player player, DamageCause lastDamageCause)
		{
			string deathMessage = string.Format(HealthManager.GetDescription(lastDamageCause), Username, player == null ? "" : player.Username);
			Level.BroadcastMessage(deathMessage, type: MessageType.Raw);
			Log.Debug(deathMessage);
		}

		/// <summary>
		///     Very important litle method. This does all the sending of packages for
		///     the player class. Treat with respect!
		/// </summary>
		public void SendPackage(Package package)
		{
			if (NetworkHandler == null)
			{
				package.PutPool();
			}
			else
			{
				NetworkHandler?.SendPackage(package);
			}
		}

		private object _sendMoveListSync = new object();
		private DateTime _lastMoveListSendTime = DateTime.UtcNow;

		public void SendMoveList(McpeWrapper batch, DateTime sendTime)
		{
			if (sendTime < _lastMoveListSendTime || !Monitor.TryEnter(_sendMoveListSync))
			{
				batch.PutPool();
				return;
			}

			_lastMoveListSendTime = sendTime;

			try
			{
				SendPackage(batch);
			}
			finally
			{
				Monitor.Exit(_sendMoveListSync);
			}
		}

		public void CleanCache()
		{
			lock (_sendChunkSync)
			{
				_chunksUsed.Clear();
			}
		}

		public virtual void DropInventory()
		{
			var slots = Inventory.Slots;

			Vector3 coordinates = KnownPosition.ToVector3();
			coordinates.Y += 0.5f;

			foreach (var stack in slots.ToArray())
			{
				Level.DropItem(coordinates, stack);
			}

			if (Inventory.Helmet.Id != 0)
			{
				Level.DropItem(coordinates, Inventory.Helmet);
				Inventory.Helmet = new ItemAir();
			}

			if (Inventory.Chest.Id != 0)
			{
				Level.DropItem(coordinates, Inventory.Chest);
				Inventory.Chest = new ItemAir();
			}

			if (Inventory.Leggings.Id != 0)
			{
				Level.DropItem(coordinates, Inventory.Leggings);
				Inventory.Leggings = new ItemAir();
			}

			if (Inventory.Boots.Id != 0)
			{
				Level.DropItem(coordinates, Inventory.Boots);
				Inventory.Boots = new ItemAir();
			}

			Inventory.Clear();
		}

		public override void SpawnToPlayers(Player[] players)
		{
			McpeAddPlayer mcpeAddPlayer = McpeAddPlayer.CreateObject();
			mcpeAddPlayer.uuid = ClientUuid;
			mcpeAddPlayer.username = Username;
			mcpeAddPlayer.entityIdSelf = EntityId;
			mcpeAddPlayer.runtimeEntityId = EntityId;
			mcpeAddPlayer.x = KnownPosition.X;
			mcpeAddPlayer.y = KnownPosition.Y;
			mcpeAddPlayer.z = KnownPosition.Z;
			mcpeAddPlayer.speedX = Velocity.X;
			mcpeAddPlayer.speedY = Velocity.Y;
			mcpeAddPlayer.speedZ = Velocity.Z;
			mcpeAddPlayer.yaw = KnownPosition.Yaw;
			mcpeAddPlayer.headYaw = KnownPosition.HeadYaw;
			mcpeAddPlayer.pitch = KnownPosition.Pitch;
			mcpeAddPlayer.metadata = GetMetadata();
			mcpeAddPlayer.flags = GetAdventureFlags();
			mcpeAddPlayer.commandPermission = (uint) CommandPermission;
			mcpeAddPlayer.actionPermissions = (uint) ActionPermissions;
			mcpeAddPlayer.permissionLevel = (uint) PermissionLevel;
			mcpeAddPlayer.userId = -1;

			int[] a = new int[5];

			//NOT WORKING: Reported to Mojang
			//if (IsRiding)
			//{
			//	mcpeAddPlayer.links = new Links()
			//	{
			//		new Tuple<long, long>(Vehicle, EntityId)
			//	};
			//}

			Level.RelayBroadcast(this, players, mcpeAddPlayer);

			if (IsRiding)
			{
				// This works if entities are spawned before players.

				McpeSetEntityLink link = McpeSetEntityLink.CreateObject();
				link.linkType = (byte) McpeSetEntityLink.LinkActions.Ride;
				link.riderId = EntityId;
				link.riddenId = Vehicle;
				Level.RelayBroadcast(players, link);
			}

			SendEquipmentForPlayer(players);

			SendArmorForPlayer(players);
		}

		public virtual void SendEquipmentForPlayer(Player[] receivers = null)
		{
			McpeMobEquipment mcpePlayerEquipment = McpeMobEquipment.CreateObject();
			mcpePlayerEquipment.runtimeEntityId = EntityId;
			mcpePlayerEquipment.item = Inventory.GetItemInHand();
			mcpePlayerEquipment.slot = 0;
			if (receivers == null)
			{
				Level.RelayBroadcast(this, mcpePlayerEquipment);
			}
			else
			{
				Level.RelayBroadcast(this, receivers, mcpePlayerEquipment);
			}
		}

		public virtual void SendArmorForPlayer(Player[] receivers = null)
		{
			McpeMobArmorEquipment mcpePlayerArmorEquipment = McpeMobArmorEquipment.CreateObject();
			mcpePlayerArmorEquipment.runtimeEntityId = EntityId;
			mcpePlayerArmorEquipment.helmet = Inventory.Helmet;
			mcpePlayerArmorEquipment.chestplate = Inventory.Chest;
			mcpePlayerArmorEquipment.leggings = Inventory.Leggings;
			mcpePlayerArmorEquipment.boots = Inventory.Boots;
			if (receivers == null)
			{
				Level.RelayBroadcast(this, mcpePlayerArmorEquipment);
			}
			else
			{
				Level.RelayBroadcast(this, receivers, mcpePlayerArmorEquipment);
			}
		}

		public override void DespawnFromPlayers(Player[] players)
		{
			McpeRemoveEntity mcpeRemovePlayer = McpeRemoveEntity.CreateObject();
			mcpeRemovePlayer.entityIdSelf = EntityId;
			Level.RelayBroadcast(this, players, mcpeRemovePlayer);
		}


		// Events

		public event EventHandler<PlayerEventArgs> PlayerJoining;

		protected virtual void OnPlayerJoining(PlayerEventArgs e)
		{
			PlayerJoining?.Invoke(this, e);
		}

		public event EventHandler<PlayerEventArgs> PlayerJoin;

		protected virtual void OnPlayerJoin(PlayerEventArgs e)
		{
			PlayerJoin?.Invoke(this, e);
		}

		public event EventHandler<PlayerEventArgs> PlayerLeave;

		protected virtual void OnPlayerLeave(PlayerEventArgs e)
		{
			PlayerLeave?.Invoke(this, e);
		}

		public event EventHandler<PlayerEventArgs> Ticking;

		protected virtual void OnTicking(PlayerEventArgs e)
		{
			Ticking?.Invoke(this, e);
		}

		public event EventHandler<PlayerEventArgs> Ticked;

		protected virtual void OnTicked(PlayerEventArgs e)
		{
			Ticked?.Invoke(this, e);
		}
	}

	public class PlayerEventArgs : EventArgs
	{
		public Player Player { get; }
		public Level Level { get; }

		public PlayerEventArgs(Player player)
		{
			Player = player;
			Level = player?.Level;
		}
	}
}<|MERGE_RESOLUTION|>--- conflicted
+++ resolved
@@ -771,22 +771,20 @@
 
 				//Level.AddPlayer(this, false);
 
-<<<<<<< HEAD
-=======
+
+				SendSetTime();
+
 				SendStartGame();
 
-				SendAvailableCommands();
->>>>>>> ab9597e8
+				BroadcastSetEntityData();
+
+				if (ChunkRadius == -1) ChunkRadius = 5;
+
+				SendChunkRadiusUpdate();
+
+				//SendSetSpawnPosition();
 
 				SendSetTime();
-
-				BroadcastSetEntityData();
-
-				if (ChunkRadius == -1) ChunkRadius = 5;
-
-				SendChunkRadiusUpdate();
-
-				//SendSetSpawnPosition();
 
 				SendSetDificulty();
 
