--- conflicted
+++ resolved
@@ -438,11 +438,8 @@
 			if (Username != null) return; // Already doing login
 
 			Username = message.username;
-<<<<<<< HEAD
 			ClientId = message.clientId;
-=======
 			Skin = message.skin;
->>>>>>> 86ee3d02
 
 			//Success = 0;
 			//FailedClientIsOld = 1;
