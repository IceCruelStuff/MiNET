--- conflicted
+++ resolved
@@ -43,11 +43,7 @@
 	public class McpeProtocolInfo
 	{
 		public const int ProtocolVersion = 282;
-<<<<<<< HEAD
-		public const string GameVersion = "1.6.0.8";
-=======
 		public const string GameVersion = "1.6.0";
->>>>>>> 9c63909d
 	}
 
 	public interface IMcpeMessageHandler
