﻿<?xml version="1.0" encoding="utf-8"?>

<<<<<<< HEAD
<protocol gameVersion="1.6.0.8" protocolVersion="282">
=======
<protocol gameVersion="1.6.0" protocolVersion="282">
>>>>>>> 9c63909d

	<constants>
		<constant id="OFFLINE_MESSAGE_DATA_ID" type="byte[]" value="{ 0x00, 0xff, 0xff, 0x00, 0xfe, 0xfe, 0xfe, 0xfe, 0xfd, 0xfd, 0xfd, 0xfd, 0x12, 0x34, 0x56, 0x78 }" />
	</constants>

	<pdu namespace="raknet" id="0x00" online="false" client="true" server="true" name="ID_CONNECTED_PING">
		<field name="SendPingTime" type="long" />
	</pdu>

	<!--
	Send a ping to the specified unconnected system.
	The remote system, if it is Initialized, will respond with ID_UNCONNECTED_PONG.
	The final ping time will be encoded in the following sizeof(RakNet::TimeMS) bytes.  (Default is 4 bytes - See __GET_TIME_64BIT in RakNetTypes.h
	-->
	<pdu namespace="raknet" id="0x01" online="false" client="true" server="false" name="ID_UNCONNECTED_PING" size="">
		<field name="Ping Id" type="long" exampleData="" />
		<field name="Offline Message Data ID" type="OFFLINE_MESSAGE_DATA_ID" />
		<field name="GUID" type="long" exampleData="" />
	</pdu>

	<pdu namespace="raknet" id="0x03" online="false" client="true" server="true" name="ID_CONNECTED_PONG">
		<field name="SendPingTime" type="long" />
		<field name="SendPongTime" type="long" />
	</pdu>

	<pdu namespace="raknet" id="0x04" online="false" client="false" server="true" name="ID_DETECT_LOST_CONNECTIONS">
	</pdu>

	<!--<pdu id="0xc0" online="false" client="true" server="true" name="ACK">
		<field name="Count" type="short" />
		<field name="Only One Sequence" type="byte" />
		<field name="Sequence Number" type="little" />
	</pdu>

	<pdu id="0xa0" online="false" client="true" server="true" name="NAK">
		<field name="Count" type="short" />
		<field name="Only One Sequence" type="byte" />
		<field name="Sequence Number" type="little" />
	</pdu>-->

	<pdu namespace="raknet" id="0x1c" client="true" server="false" name="ID_UNCONNECTED_PONG" size="">
		<field name="Ping Id" type="long" exampleData="" />
		<field name="Server ID" type="long" />
		<field name="Offline Message Data ID" type="OFFLINE_MESSAGE_DATA_ID" />
		<field name="Server Name" type="FixedString" />
	</pdu>

	<pdu namespace="raknet" id="0x05" client="true" server="false" name="ID_OPEN_CONNECTION_REQUEST_1" size="">
		<field name="Offline Message Data ID" type="OFFLINE_MESSAGE_DATA_ID" />
		<field name="RakNet Protocol Version" type="byte" exampleData="0x06" />
		<!--<field name="Pad to MTU size" type="byte[]" size="0" />-->
	</pdu>

	<pdu namespace="raknet" id="0x06" client="false" server="true" name="ID_OPEN_CONNECTION_REPLY_1" size="28">
		<field name="Offline Message Data ID" type="OFFLINE_MESSAGE_DATA_ID" />
		<field name="Server GUID" type="long" exampleData="0x00000000372cdc9e" />
		<field name="Server Has Security" type="byte" />
		<!--<field name="Cookie" type="Int32" />-->
		<field name="MTU Size" type="short" endianess="BE" />
	</pdu>

	<pdu namespace="raknet" id="0x07" client="true" server="false" name="ID_OPEN_CONNECTION_REQUEST_2" size="34">
		<field name="Offline Message Data ID" type="OFFLINE_MESSAGE_DATA_ID" />
		<field name="Remote Binding Address" type="IPEndPoint" />
		<field name="MTU Size" type="short" endianess="BE" />
		<field name="Client GUID" type="long" />
	</pdu>

	<pdu namespace="raknet" id="0x08" client="false" server="true" name="ID_OPEN_CONNECTION_REPLY_2" size="30">
		<field name="Offline Message Data ID" type="OFFLINE_MESSAGE_DATA_ID" />
		<field name="Server GUID" type="long" exampleData="0x00000000372cdc9e" />
		<field name="Client Endpoint" type="IPEndPoint" />
		<field name="MTU Size" type="short" endianess="BE" />
		<field name="Do security and handshake" type="byte[]" size="0, true" note="Ignored" />
	</pdu>

	<pdu namespace="raknet" id="0x09" online="false" client="false" server="true" name="ID_CONNECTION_REQUEST" size="33">
		<field name="Client GUID" type="long" />
		<field name="Timestamp" type="long" />
		<field name="Do Security" type="byte" />
		<!--<field name="Proof" type="byte[]" size="32" />-->
	</pdu>

	<pdu namespace="raknet" id="0x10" online="false" client="false" server="true" name="ID_CONNECTION_REQUEST_ACCEPTED">
		<field name="System Address" type="IPEndPoint" />
		<field name="System Index" type="short" endianess="BE" />
		<field name="System Addresses" type="IPEndPoint[]" size="20" />
		<field name="Incoming Timestamp" type="long" />
		<field name="Server Timestamp" type="long" />
	</pdu>

	<pdu namespace="raknet" id="0x13" online="false" client="true" server="false" name="ID_NEW_INCOMING_CONNECTION">
		<field name="ClientEndpoint" type="IPEndPoint" />
		<field name="System Addresses" type="IPEndPoint[]" size="20" />
		<field name="Incoming Timestamp" type="long" />
		<field name="Server Timestamp" type="long" />
	</pdu>

	<pdu namespace="raknet" id="0x14" online="false" client="true" server="true" name="ID_NO_FREE_INCOMING_CONNECTIONS">
		<field name="Offline Message Data ID" type="OFFLINE_MESSAGE_DATA_ID" />
		<field name="Server GUID" type="long" exampleData="0x00000000372cdc9e" />
	</pdu>

	<pdu namespace="raknet" id="0x15" online="false" client="true" server="true" name="ID_DISCONNECTION_NOTIFICATION">
	</pdu>

	<pdu namespace="raknet" id="0x17" online="false" client="true" server="true" name="ID_CONNECTION_BANNED">
		<field name="Offline Message Data ID" type="OFFLINE_MESSAGE_DATA_ID" />
		<field name="Server GUID" type="long" exampleData="0x00000000372cdc9e" />
	</pdu>

	<pdu namespace="raknet" id="0x1A" online="false" client="true" server="true" name="ID_IP_RECENTLY_CONNECTED">
		<field name="Offline Message Data ID" type="OFFLINE_MESSAGE_DATA_ID" />
	</pdu>

	<pdu id="0x01" online="false" client="true" server="false" name="MCPE_LOGIN">
		<field name="Protocol Version" type="int" endianess="BE" />
		<field name="Payload" type="ByteArray" />
	</pdu>

	<pdu id="0x02" online="false" client="false" server="true" name="MCPE_PLAY_STATUS">
		<enums id="Play status">
			<enum id="Login Success" value="0" />
			<enum id="Login Failed Client" value="1" />
			<enum id="Login Failed Server" value="2" />
			<enum id="Player Spawn" value="3" />
			<enum id="Login Failed Invalid Tenant" value="4" />
			<enum id="Login Failed Vanilla Edu" value="5" />
			<enum id="Login Failed Edu Vanilla" value="6" />
			<enum id="Login Failed Server Full" value="7" />
		</enums>

		<field name="Status" type="int" endianess="BE" />
	</pdu>

	<pdu id="0x03" online="false" client="false" server="true" name="MCPE_SERVER_TO_CLIENT_HANDSHAKE">
		<field name="Token" type="string" />
	</pdu>

	<pdu id="0x04" online="false" client="true" server="false" name="MCPE_CLIENT_TO_SERVER_HANDSHAKE">
	</pdu>

	<pdu id="0x05" online="false" client="false" server="true" name="MCPE_DISCONNECT">
		<field name="Hide disconnect reason" type="bool" />
		<field name="Message" type="string" />
	</pdu>

	<pdu id="0x06" online="false" client="false" server="true" name="MCPE_RESOURCE_PACKS_INFO">
		<field name="Must accept" type="bool" />
		<field name="BehahaviorPackInfos" type="ResourcePackInfos" />
		<field name="ResourcePackInfos" type="ResourcePackInfos" />
	</pdu>

	<pdu id="0x07" online="false" client="false" server="true" name="MCPE_RESOURCE_PACK_STACK">
		<field name="Must accept" type="bool" />
		<field name="BehaviorPackIdVersions" type="ResourcePackIdVersions" />
		<field name="ResourcePackIdVersions" type="ResourcePackIdVersions" />
	</pdu>

	<pdu id="0x08" online="false" client="true" server="false" name="MCPE_RESOURCE_PACK_CLIENT_RESPONSE">
		<enums id="Response status">
			<enum id="Refused" value="1" />
			<enum id="Send packs" value="2" />
			<enum id="Have all packs" value="3" />
			<enum id="Completed" value="4" />
		</enums>

		<field name="Response status" type="byte" />
		<field name="ResourcePackIds" type="ResourcePackIds" />
	</pdu>

	<pdu id="0x09" online="false" client="true" server="true" name="MCPE_TEXT">
		<enums id="Chat types">
			<enum id="Raw" value="0" />
			<enum id="Chat" value="1" />
			<enum id="Translation" value="2" />
			<enum id="Popup" value="3" />
			<enum id="JukeboxPopup" value="4" />
			<enum id="Tip" value="5" />
			<enum id="System" value="6" />
			<enum id="Whisper" value="7" />
			<enum id="Announcement" value="8" />
		</enums>

		<field name="Type" type="byte" />
	</pdu>

	<pdu id="0x0a" online="false" client="false" server="true" name="MCPE_SET_TIME">
		<field name="Time" type="SignedVarInt" />
	</pdu>

	<pdu id="0x0b" online="false" client="false" server="true" name="MCPE_START_GAME">
		<field name="Entity ID Self" type="SignedVarLong" />
		<field name="Runtime Entity ID" type="UnsignedVarLong" />
		<field name="Player Gamemode" type="SignedVarInt" />
		<field name="Spawn" type="Vector3" />
		<field name="Unknown 1" type="Vector2" />
		<!-- Level Settings -->
		<field name="Seed" type="SignedVarInt" />
		<field name="Dimension" type="SignedVarInt" />
		<field name="Generator" type="SignedVarInt" />
		<field name="Gamemode" type="SignedVarInt" />
		<field name="Difficulty" type="SignedVarInt" />
		<field name="X" type="SignedVarInt" />
		<field name="Y" type="VarInt" />
		<field name="Z" type="SignedVarInt" />
		<field name="Has achievements disabled" type="bool" />
		<field name="Day cycle stop time" type="SignedVarInt" />
		<field name="EDU mode" type="bool" />
		<field name="Has EDU features enabled" type="bool" />
		<field name="Rain level" type="float" />
		<field name="Lightning level" type="float" />
		<field name="Is Multiplayer" type="bool" />
		<field name="Broadcast To LAN" type="bool" />
		<field name="Broadcast To XBL" type="bool" />
		<field name="Enable commands" type="bool" />
		<field name="Is texturepacks required" type="bool" />
		<field name="GameRules" type="GameRules" />
		<field name="Bonus Chest" type="bool" />
		<field name="Map Enabled" type="bool" />
		<field name="Trust Players" type="bool" />
		<field name="Permission Level" type="SignedVarInt" />
		<field name="Game Publish Setting" type="SignedVarInt" />
		<field name="Server Chunk Tick Range" type="int" />
		<field name="Has Platform Broadcast" type="bool" />
		<field name="Platform Broadcast Mode" type="SignedVarInt" />
		<field name="Xbox Live Broadcast Intent" type="bool" />

		<field name="Has Locked Behavior Pack" type="bool" />
		<field name="Has Locked Resource Pack" type="bool" />
		<field name="Is From Locked World Template" type="bool" />

		<field name="Level ID" type="string" />
		<field name="World name" type="string" />
		<field name="Premium World Template Id" type="string" />
		<field name="Is Trial" type="bool" />
		<field name="Current Tick" type="long" />
		<field name="Enchantment Seed" type="SignedVarInt" />

		<field name="Blockstates" type="Blockstates" />
		<field name="Multiplayer Correlation ID" type="string" />
	</pdu>

	<pdu id="0x0c" online="false" client="false" server="true" name="MCPE_ADD_PLAYER">
		<field name="UUID" type="UUID" />
		<field name="Username" type="string" />
		<field name="Third Party Name" type="string" />
		<field name="Platform" type="SignedVarInt" />
		<field name="Entity ID Self" type="SignedVarLong" />
		<field name="Runtime Entity ID" type="UnsignedVarLong" />
		<field name="Platform Chat ID" type="string" />
		<field name="X" type="float" />
		<field name="Y" type="float" />
		<field name="Z" type="float" />
		<field name="Speed X" type="float" />
		<field name="Speed Y" type="float" />
		<field name="Speed Z" type="float" />
		<field name="Pitch" type="float" />
		<field name="Yaw" type="float" />
		<field name="Head Yaw" type="float" />
		<field name="Item" type="Item" />
		<field name="Metadata" type="MetadataDictionary" />

		<field name="Flags" type="UnsignedVarInt" />
		<field name="Command permission" type="UnsignedVarInt" />
		<field name="Action Permissions" type="UnsignedVarInt" />
		<field name="Permission Level" type="UnsignedVarInt" />
		<field name="Custom stored permissions" type="UnsignedVarInt" />
		<field name="User Id" type="long" />
		<field name="Links" type="Links" />
		<field name="Device ID" type="string" />
	</pdu>


	<!--
		TODO: Links
			count short
			loop
				link[0] long
				link[1] long
				link[2] byte
		TODO: Modifiers
			count int
				name string
				val1 float
				val2 float
		-->
	<pdu id="0x0d" online="false" client="false" server="true" name="MCPE_ADD_ENTITY">
		<field name="Entity ID Self" type="SignedVarLong" />
		<field name="Runtime Entity ID" type="UnsignedVarLong" />
		<field name="Entity Type" type="UnsignedVarInt" />
		<field name="X" type="float" />
		<field name="Y" type="float" />
		<field name="Z" type="float" />
		<field name="Speed X" type="float" />
		<field name="Speed Y" type="float" />
		<field name="Speed Z" type="float" />
		<field name="Pitch" type="float" />
		<field name="Yaw" type="float" />
		<field name="Head Yaw" type="float" />
		<field name="Attributes" type="EntityAttributes" />
		<field name="Metadata" type="MetadataDictionary" />
		<field name="Links" type="Links" />
	</pdu>

	<pdu id="0x0e" online="false" client="false" server="true" name="MCPE_REMOVE_ENTITY">
		<field name="Entity ID Self" type="SignedVarLong" />
	</pdu>

	<pdu id="0x0f" online="false" client="false" server="true" name="MCPE_ADD_ITEM_ENTITY">
		<field name="Entity ID Self" type="SignedVarLong" />
		<field name="Runtime Entity ID" type="UnsignedVarLong" />
		<field name="Item" type="Item" />
		<field name="X" type="float" />
		<field name="Y" type="float" />
		<field name="Z" type="float" />
		<field name="Speed X" type="float" />
		<field name="Speed Y" type="float" />
		<field name="Speed Z" type="float" />
		<field name="Metadata" type="MetadataDictionary" />
		<field name="Is From Fishing" type="bool" />
	</pdu>

	<pdu id="0x11" online="false" client="false" server="true" name="MCPE_TAKE_ITEM_ENTITY">
		<field name="Runtime Entity ID" type="UnsignedVarLong" />
		<field name="Target" type="UnsignedVarLong" />
	</pdu>

	<pdu id="0x12" online="false" client="true" server="true" name="MCPE_MOVE_ENTITY">
		<field name="Runtime Entity ID" type="UnsignedVarLong" />
		<field name="Flags" type="byte" />
		<field name="Position" type="PlayerLocation" />
		<!--<field name="On Ground" type="bool" />
		<field name="Teleport" type="bool" />-->
	</pdu>

	<pdu id="0x13" online="false" client="true" server="true" name="MCPE_MOVE_PLAYER">

		<enums id="Mode">
			<enum id="Normal" value="0" />
			<enum id="Reset" value="1" />
			<enum id="Teleport" value="2" />
			<enum id="Rotation" value="3" />
		</enums>

		<!--
		These are sent at the end of the packet IF Telport mode is selected.
		-->
		<enums id="TeleportCause">
			<enum id="Unknown" value="0" />
			<enum id="Projectile" value="1" />
			<enum id="Chorus Fruit" value="2" />
			<enum id="Command" value="3" />
			<enum id="Behavior" value="4" />
			<enum id="Count" value="5" />
		</enums>

		<field name="Runtime Entity ID" type="UnsignedVarLong" />
		<field name="X" type="float" />
		<field name="Y" type="float" />
		<field name="Z" type="float" />
		<field name="Pitch" type="float" />
		<field name="Yaw" type="float" />
		<field name="Head Yaw" type="float" />
		<field name="Mode" type="byte" />
		<field name="On Ground" type="bool" />
		<field name="Other Runtime Entity ID" type="UnsignedVarLong" />
	</pdu>

	<pdu id="0x14" online="false" client="true" server="true" name="MCPE_RIDER_JUMP">
		<field name="Unknown" type="SignedVarInt" />
	</pdu>

	<pdu id="0x15" online="false" client="false" server="true" name="MCPE_UPDATE_BLOCK">
		<enums id="Flags">
			<enum id="None" value="0" />
			<enum id="Neighbors" value="1" />
			<enum id="Network" value="2" />
			<enum id="Nographic" value="4" />
			<enum id="Priority" value="8" />

			<enum id="All" value="(Neighbors | Network)" />
			<enum id="All Priority" value="(All | Priority)" />
		</enums>
		<field name="Coordinates" type="BlockCoordinates" />
		<field name="Block Runtime ID" type="UnsignedVarInt" />
		<field name="Block Priority" type="UnsignedVarInt" />
		<field name="Storage" type="UnsignedVarInt" />
	</pdu>

	<pdu id="0x16" online="false" client="false" server="true" name="MCPE_ADD_PAINTING">
		<field name="Entity ID Self" type="SignedVarLong" />
		<field name="Runtime Entity ID" type="UnsignedVarLong" />
		<field name="Coordinates" type="BlockCoordinates" />
		<field name="Direction" type="SignedVarInt" />
		<field name="Title" type="string" />
	</pdu>

	<pdu id="0x17" online="false" client="false" server="true" name="MCPE_EXPLODE">
		<field name="Position" type="Vector3" />
		<field name="Radius" type="SignedVarInt" />
		<field name="Records" type="Records" />
	</pdu>

	<pdu id="0x18" online="false" client="true" server="true" name="MCPE_LEVEL_SOUND_EVENT">
		<field name="Sound ID" type="byte" />
		<field name="Position" type="Vector3" />
		<field name="Block Id" type="SignedVarInt" />
		<field name="Entity Type" type="SignedVarInt" />
		<field name="Is baby mob" type="bool" />
		<field name="Is global" type="bool" />
	</pdu>

	<pdu id="0x19" online="false" client="false" server="true" name="MCPE_LEVEL_EVENT">
		<field name="Event ID" type="SignedVarInt" />
		<field name="Position" type="Vector3" />
		<field name="Data" type="SignedVarInt" />
	</pdu>

	<pdu id="0x1a" online="false" client="false" server="true" name="MCPE_BLOCK_EVENT">
		<field name="Coordinates" type="BlockCoordinates" />
		<field name="Case 1" type="SignedVarInt" />
		<field name="Case 2" type="SignedVarInt" />
	</pdu>

	<pdu id="0x1b" online="false" client="true" server="true" name="MCPE_ENTITY_EVENT">
		<field name="Runtime Entity ID" type="UnsignedVarLong" />
		<field name="Event ID" type="byte" />
		<field name="Data" type="SignedVarInt" />
	</pdu>

	<pdu id="0x1c" online="false" client="false" server="true" name="MCPE_MOB_EFFECT">
		<field name="Runtime Entity ID" type="UnsignedVarLong" />
		<field name="Event ID" type="byte" />
		<field name="Effect ID" type="SignedVarInt" />
		<field name="Amplifier" type="SignedVarInt" />
		<field name="Particles" type="bool" />
		<field name="Duration" type="SignedVarInt" />
	</pdu>

	<pdu id="0x1d" online="false" client="false" server="true" name="MCPE_UPDATE_ATTRIBUTES">
		<field name="Runtime Entity ID" type="UnsignedVarLong" />
		<field name="Attributes" type="PlayerAttributes" />
	</pdu>

	<pdu id="0x1e" online="false" client="true" server="true" name="MCPE_INVENTORY_TRANSACTION">
		<enums id="Transaction type">
			<enum id="Normal" value="0" />
			<enum id="Inventory mismatch" value="1" />
			<enum id="Item use" value="2" />
			<enum id="Item use on entity" value="3" />
			<enum id="Item release" value="4" />
		</enums>
		<enums id="Inventory source type">
			<enum id="Container" value="0" />
			<enum id="Global" value="1" />
			<enum id="World interaction" value="2" />
			<enum id="Creative" value="3" />
			<enum id="Unspecified" value="99999" />
		</enums>
		<enums id="Normal action">
			<enum id="Put slot" value="-2" />
			<enum id="Get slot" value="-3" />
			<enum id="Get result" value="-4" />
			<enum id="Craft use" value="-5" />
			<enum id="Enchant item" value="-15" />
			<enum id="Enchant lapis" value="-16" />
			<enum id="Enchant result" value="-17" />
			<enum id="Drop" value="199" />
		</enums>
		<enums id="Item release action">
			<enum id="Release" value="0" />
			<enum id="Use" value="1" />
		</enums>
		<enums id="Item use action">
			<enum id="Place" value="0" />
			<enum id="Use" value="1" />
			<enum id="Destroy" value="2" />
		</enums>
		<enums id="Item use on entity action">
			<enum id="Interact" value="0" />
			<enum id="Attack" value="1" />
			<enum id="Item interact" value="2" />
		</enums>

		<field name="Transaction" type="Transaction" />
	</pdu>

	<pdu id="0x1f" online="false" client="true" server="true" name="MCPE_MOB_EQUIPMENT">
		<field name="Runtime Entity ID" type="UnsignedVarLong" />
		<field name="Item" type="Item" />
		<field name="Slot" type="byte" />
		<field name="Selected Slot" type="byte" />
		<field name="Windows Id" type="byte" />
	</pdu>

	<pdu id="0x20" online="false" client="true" server="true" name="MCPE_MOB_ARMOR_EQUIPMENT">
		<field name="Runtime Entity ID" type="UnsignedVarLong" />
		<field name="Helmet" type="Item" />
		<field name="Chestplate" type="Item" />
		<field name="Leggings" type="Item" />
		<field name="Boots" type="Item" />
	</pdu>

	<pdu id="0x21" online="false" client="true" server="true" name="MCPE_INTERACT">
		<enums id="Actions">
			<enum id="Right click" value="1" />
			<enum id="Left click" value="2" />
			<enum id="Leave cehicle" value="3" />
			<enum id="Mouse over" value="4" />
		</enums>

		<field name="Action ID" type="byte" />
		<field name="Target Runtime Entity ID" type="UnsignedVarLong" />
	</pdu>

	<pdu id="0x22" online="false" client="true" server="false" name="MCPE_BLOCK_PICK_REQUEST">
		<field name="X" type="SignedVarInt" />
		<field name="Y" type="SignedVarInt" />
		<field name="Z" type="SignedVarInt" />
		<field name="Add User Data" type="bool" />
		<field name="Selected Slot" type="byte" />
	</pdu>

	<pdu id="0x23" online="false" client="true" server="false" name="MCPE_ENTITY_PICK_REQUEST">
		<field name="Runtime Entity ID" type="ulong" />
		<field name="Selected Slot" type="byte" />
	</pdu>

	<pdu id="0x24" online="false" client="true" server="false" name="MCPE_PLAYER_ACTION">
		<field name="Runtime Entity ID" type="UnsignedVarLong" />
		<field name="Action ID" type="SignedVarInt" />
		<field name="Coordinates" type="BlockCoordinates" />
		<field name="Face" type="SignedVarInt" />
	</pdu>

	<pdu id="0x25" online="false" client="true" server="false" name="MCPE_ENTITY_FALL">
		<field name="Runtime Entity ID" type="UnsignedVarLong" />
		<field name="Fall distance" type="float" />
		<field name="Is In Void" type="bool" />
	</pdu>

	<pdu id="0x26" online="false" client="false" server="true" name="MCPE_HURT_ARMOR">
		<field name="Health" type="SignedVarInt" />
	</pdu>

	<pdu id="0x27" online="false" client="true" server="true" name="MCPE_SET_ENTITY_DATA">
		<field name="Runtime Entity ID" type="UnsignedVarLong" />
		<field name="Metadata" type="MetadataDictionary" />
	</pdu>

	<pdu id="0x28" online="false" client="true" server="true" name="MCPE_SET_ENTITY_MOTION">
		<field name="Runtime Entity ID" type="UnsignedVarLong" />
		<field name="Velocity" type="Vector3" />
	</pdu>

	<pdu id="0x29" online="false" client="false" server="true" name="MCPE_SET_ENTITY_LINK">
		<enums id="Link Actions">
			<enum id="Remove" value="0" />
			<enum id="Ride" value="1" />
			<enum id="Passenger" value="2" />
		</enums>
		<field name="Ridden ID" type="SignedVarLong" />
		<field name="Rider ID" type="SignedVarLong" />
		<field name="Link Type" type="byte" />
		<field name="Unknown" type="byte" />
	</pdu>

	<pdu id="0x2a" online="false" client="false" server="true" name="MCPE_SET_HEALTH">
		<field name="Health" type="SignedVarInt" />
	</pdu>

	<pdu id="0x2b" online="false" client="false" server="true" name="MCPE_SET_SPAWN_POSITION">
		<field name="Spawn Type" type="SignedVarInt" />
		<field name="Coordinates" type="BlockCoordinates" />
		<field name="Forced" type="bool" />
	</pdu>

	<pdu id="0x2c" online="false" client="true" server="true" name="MCPE_ANIMATE">
		<field name="Action ID" type="SignedVarInt" />
		<field name="Runtime Entity ID" type="UnsignedVarLong" />
	</pdu>

	<pdu id="0x2d" online="false" client="true" server="true" name="MCPE_RESPAWN">
		<field name="X" type="float" />
		<field name="Y" type="float" />
		<field name="Z" type="float" />
	</pdu>

	<pdu id="0x2e" online="false" client="false" server="true" name="MCPE_CONTAINER_OPEN">
		<field name="Window ID" type="byte" />
		<field name="Type" type="byte" />
		<field name="Coordinates" type="BlockCoordinates" />
		<field name="Runtime Entity ID" type="SignedVarLong" />
	</pdu>

	<pdu id="0x2f" online="false" client="true" server="true" name="MCPE_CONTAINER_CLOSE">
		<field name="Window ID" type="byte" />
	</pdu>

	<pdu id="0x30" online="false" client="true" server="true" name="MCPE_PLAYER_HOTBAR">
		<field name="Selected Slot" type="UnsignedVarInt" />
		<field name="Window ID" type="byte" />
		<field name="Select Slot " type="bool" />
	</pdu>

	<pdu id="0x31" online="false" client="true" server="true" name="MCPE_INVENTORY_CONTENT">
		<field name="Inventory Id" type="UnsignedVarInt" />
		<field name="Input" type="ItemStacks" />
	</pdu>

	<pdu id="0x32" online="false" client="true" server="true" name="MCPE_INVENTORY_SLOT">
		<field name="Inventory Id" type="UnsignedVarInt" />
		<field name="Slot" type="UnsignedVarInt" />
		<field name="Item" type="Item" />
	</pdu>

	<pdu id="0x33" online="false" client="false" server="true" name="MCPE_CONTAINER_SET_DATA">
		<field name="Window ID" type="byte" />
		<field name="Property" type="SignedVarInt" />
		<field name="Value" type="SignedVarInt" />
	</pdu>

	<pdu id="0x34" online="false" client="false" server="true" name="MCPE_CRAFTING_DATA">
		<field name="Recipes" type="Recipes" />
	</pdu>

	<pdu id="0x35" online="false" client="true" server="true" name="MCPE_CRAFTING_EVENT">
		<enums id="Recipe Types">
			<enum id="Shapeless" value="0" />
			<enum id="Shaped" value="1" />
			<enum id="Furnace" value="2" />
			<enum id="Furnace data" value="3" />
			<enum id="Multi" value="4" />
			<enum id="Shulker box" value="5" />
			<enum id="Chemistry Shapeless" value="6" />
			<enum id="Chemistry Shaped" value="7" />
		</enums>

		<field name="Window ID" type="byte" />
		<field name="Recipe Type" type="SignedVarInt" />
		<field name="Recipe ID" type="UUID" />
		<field name="Input" type="ItemStacks" />
		<field name="Result" type="ItemStacks" />
	</pdu>

	<pdu id="0x36" online="false" client="false" server="true" name="MCPE_GUI_DATA_PICK_ITEM">

	</pdu>

	<enums id="Adventure Flags">
		<enum id="MayFly" value="0x40" />
		<enum id="NoClip" value="0x80" />
		<enum id="WorldBuilder" value="0x100" />
		<enum id="Flying" value="0x200" />
		<enum id="Muted" value="0x400" />
	</enums>

	<enums id="Command Permission">
		<enum id="Normal" value="0" />
		<enum id="Operator" value="1" />
		<enum id="Host" value="2" />
		<enum id="Automation" value="3" />
		<enum id="Admin" value="4" />
	</enums>

	<enums id="Permission Level">
		<enum id="Visitor" value="0" />
		<enum id="Member" value="1" />
		<enum id="Operator" value="2" />
		<enum id="Custom" value="3" />
	</enums>

	<enums id="Action Permissions">
		<enum id="Build And Mine" value="0x1" />
		<enum id="Doors And Switches" value="0x2" />
		<enum id="Open Containers" value="0x4" />
		<enum id="Attack Players" value="0x8" />
		<enum id="Attack Mobs" value="0x10" />
		<enum id="Operator" value="0x20" />
		<enum id="Teleport" value="0x80" />

		<enum id="Default" value="(BuildAndMine | DoorsAndSwitches | OpenContainers | AttackPlayers | AttackMobs )" />
		<enum id="All" value="(BuildAndMine | DoorsAndSwitches | OpenContainers | AttackPlayers | AttackMobs | Operator | Teleport)" />
	</enums>

	<pdu id="0x37" online="false" client="true" server="true" name="MCPE_ADVENTURE_SETTINGS">
		<field name="Flags" type="UnsignedVarInt" />
		<field name="Command permission" type="UnsignedVarInt" />
		<field name="Action permissions" type="UnsignedVarInt" />
		<field name="Permission level" type="UnsignedVarInt" />
		<field name="Custom stored permissions" type="UnsignedVarInt" />
		<field name="User Id" type="long" />
	</pdu>

	<pdu id="0x38" online="false" client="true" server="true" name="MCPE_BLOCK_ENTITY_DATA">
		<field name="Coordinates" type="BlockCoordinates" />
		<field name="NamedTag" type="Nbt" />
	</pdu>

	<pdu id="0x39" online="false" client="true" server="false" name="MCPE_PLAYER_INPUT">
		<field name="Motion X" type="float" />
		<field name="Motion Z" type="float" />
		<field name="Jumping" type="bool" />
		<field name="Sneaking" type="bool" />
	</pdu>

	<pdu id="0x3a" online="false" client="false" server="true" name="MCPE_FULL_CHUNK_DATA">
		<field name="Chunk X" type="SignedVarInt" />
		<field name="Chunk Z" type="SignedVarInt" />
		<field name="Chunk Data" type="ByteArray" />
	</pdu>

	<pdu id="0x3b" online="false" client="false" server="true" name="MCPE_SET_COMMANDS_ENABLED">
		<field name="Enabled" type="bool" />
	</pdu>

	<pdu id="0x3c" online="false" client="false" server="true" name="MCPE_SET_DIFFICULTY">
		<field name="Difficulty" type="UnsignedVarInt" />
	</pdu>

	<pdu id="0x3d" online="false" client="false" server="true" name="MCPE_CHANGE_DIMENSION">
		<field name="Dimension" type="SignedVarInt" />
		<field name="Position" type="Vector3" />
		<field name="Respawn" type="bool" />
	</pdu>

	<pdu id="0x3e" online="false" client="true" server="true" name="MCPE_SET_PLAYER_GAME_TYPE">
		<field name="Gamemode" type="SignedVarInt" />
	</pdu>

	<pdu id="0x3f" online="false" client="false" server="true" name="MCPE_PLAYER_LIST">
		<field name="Records" type="PlayerRecords" />
	</pdu>

	<pdu id="0x40" online="false" client="false" server="true" name="MCPE_SIMPLE_EVENT">
		<field name="Event Type" type="ushort" />
	</pdu>

	<pdu id="0x41" online="false" client="false" server="true" name="MCPE_TELEMETRY_EVENT">
		<field name="Entity ID Self" type="SignedVarLong" />
		<field name="Unk1" type="SignedVarInt" />
		<field name="Unk2" type="byte" />
	</pdu>

	<pdu id="0x42" online="false" client="false" server="true" name="MCPE_SPAWN_EXPERIENCE_ORB">
		<field name="Position" type="Vector3" />
		<field name="Count" type="SignedVarInt" />
	</pdu>

	<pdu id="0x43" online="false" client="false" server="true" name="MCPE_CLIENTBOUND_MAP_ITEM_DATA ">
		<field name="MapInfo" type="MapInfo" />
	</pdu>

	<pdu id="0x44" online="false" client="true" server="true" name="MCPE_MAP_INFO_REQUEST">
		<field name="Map ID" type="SignedVarLong" />
	</pdu>

	<pdu id="0x45" online="false" client="true" server="true" name="MCPE_REQUEST_CHUNK_RADIUS">
		<field name="Chunk Radius" type="SignedVarInt" />
	</pdu>

	<pdu id="0x46" online="false" client="false" server="true" name="MCPE_CHUNK_RADIUS_UPDATE">
		<field name="Chunk Radius" type="SignedVarInt" />
	</pdu>

	<pdu id="0x47" online="false" client="true" server="true" name="MCPE_ITEM_FRAME_DROP_ITEM">
		<field name="Coordinates" type="BlockCoordinates" />
	</pdu>

	<pdu id="0x48" online="false" client="false" server="true" name="MCPE_GAME_RULES_CHANGED">
		<field name="Rules" type="GameRules" />
	</pdu>

	<pdu id="0x49" online="false" client="false" server="true" name="MCPE_CAMERA">
		<field name="Unknown1" type="SignedVarLong" />
		<field name="Unknown2" type="SignedVarLong" />
	</pdu>

	<pdu id="0x4a" online="false" client="false" server="true" name="MCPE_BOSS_EVENT">
		<field name="Boss Entity ID" type="SignedVarLong" />
		<field name="Event Type" type="UnsignedVarInt" />
	</pdu>

	<pdu id="0x4b" online="false" client="false" server="true" name="MCPE_SHOW_CREDITS">
		<field name="Runtime Entity ID" type="UnsignedVarLong" />
		<!--
		STATUS_START_CREDITS = 0;
		STATUS_END_CREDITS = 1;
		-->
		<field name="Status" type="SignedVarInt" />
	</pdu>

	<pdu id="0x4c" online="false" client="false" server="true" name="MCPE_AVAILABLE_COMMANDS">
		<!--<field name="CommandData" type="CommandData"  />-->
		<!--<field name="Unknown" type="string"  />-->
	</pdu>

	<pdu id="0x4d" online="false" client="true" server="false" name="MCPE_COMMAND_REQUEST">
		<field name="Command" type="string" />
		<field name="Command type" type="UnsignedVarInt" />
		<field name="Unknown UUID" type="UUID" />
		<field name="Request ID" type="string" />
		<field name="Unknown" type="bool" />
	</pdu>

	<pdu id="0x4e" online="false" client="true" server="false" name="MCPE_COMMAND_BLOCK_UPDATE">
	</pdu>

	<pdu id="0x4f" online="false" client="false" server="true" name="MCPE_COMMAND_OUTPUT">
	</pdu>

	<pdu id="0x50" online="false" client="false" server="true" name="MCPE_UPDATE_TRADE">
		<field name="Window ID" type="byte" />
		<field name="Window Type" type="byte" />
		<field name="Unknown0" type="VarInt" />
		<field name="Unknown1" type="VarInt" />
		<field name="Is Willing" type="bool" />
		<field name="Trader Entity ID" type="SignedVarLong" />
		<field name="Player Entity ID" type="SignedVarLong" />
		<field name="Display Name" type="string" />
		<field name="NamedTag" type="Nbt" />
	</pdu>

	<pdu id="0x51" online="false" client="false" server="true" name="MCPE_UPDATE_EQUIPMENT">
		<field name="Window ID" type="byte" />
		<field name="Window Type" type="byte" />
		<field name="Unknown" type="byte" />
		<field name="Entity ID" type="SignedVarLong" />
		<field name="NamedTag" type="Nbt" />
	</pdu>

	<pdu id="0x52" online="false" client="false" server="true" name="MCPE_RESOURCE_PACK_DATA_INFO">
		<field name="Package ID" type="string" />
		<field name="Max Chunk Size " type="uint" />
		<field name="Chunk Count " type="uint" />
		<field name="Compressed Package Size " type="ulong" />
		<!-- SHA256 -->
		<field name="Hash " type="string" />
	</pdu>

	<pdu id="0x53" online="false" client="false" server="true" name="MCPE_RESOURCE_PACK_CHUNK_DATA">
		<field name="Package ID" type="string" />
		<field name="Chunk Index" type="uint" />
		<field name="Progress" type="ulong" />
		<field name="Length" type="uint" />
		<field name="Payload" type="byte[]" size="(int) length" />
	</pdu>

	<pdu id="0x54" online="false" client="true" server="false" name="MCPE_RESOURCE_PACK_CHUNK_REQUEST">
		<field name="Package ID" type="string" />
		<field name="Chunk Index" type="uint" />
	</pdu>

	<pdu id="0x55" online="false" client="false" server="true" name="MCPE_TRANSFER">
		<field name="Server Address" type="string" />
		<field name="Port" type="ushort" />
	</pdu>

	<pdu id="0x56" online="false" client="false" server="true" name="MCPE_PLAY_SOUND">
		<field name="Name" type="string" />
		<field name="Coordinates" type="BlockCoordinates" />
		<field name="Volume" type="float" />
		<field name="Pitch" type="float" />
	</pdu>

	<pdu id="0x57" online="false" client="false" server="true" name="MCPE_STOP_SOUND">
		<field name="Name" type="string" />
		<field name="Stop All" type="bool" />
	</pdu>

	<pdu id="0x58" online="false" client="false" server="true" name="MCPE_SET_TITLE">
		<!--
		TYPE_CLEAR_TITLE = 0;
		TYPE_RESET_TITLE = 1;
		TYPE_SET_TITLE = 2;
		TYPE_SET_SUBTITLE = 3;
		TYPE_SET_ACTIONBAR_MESSAGE = 4;
		TYPE_SET_ANIMATION_TIMES = 5;		
		-->
		<field name="Type" type="SignedVarInt" />
		<field name="Text" type="string" />
		<field name="Fade In Time" type="SignedVarInt" />
		<field name="Stay Time" type="SignedVarInt" />
		<field name="Fade Out Time" type="SignedVarInt" />
	</pdu>

	<pdu id="0x59" online="false" client="false" server="true" name="MCPE_ADD_BEHAVIOR_TREE">
		<field name="BehaviorTree" type="string" />
	</pdu>

	<pdu id="0x5a" online="false" client="false" server="true" name="MCPE_STRUCTURE_BLOCK_UPDATE">
	</pdu>

	<pdu id="0x5b" online="false" client="false" server="true" name="MCPE_SHOW_STORE_OFFER">
		<field name="Unknown0" type="string" />
		<field name="Unknown1" type="bool" />
	</pdu>

	<pdu id="0x5c" online="false" client="true" server="false" name="MCPE_PURCHASE_RECEIPT">
	</pdu>

	<pdu id="0x5d" online="false" client="true" server="true" name="MCPE_PLAYER_SKIN">
		<field name="UUID" type="UUID" />
		<field name="Skin ID" type="string" />
		<field name="Skin Name" type="string" />
		<field name="Old Skin Name" type="string" />
		<field name="Skin Data" type="ByteArray" />
		<field name="Cape Data" type="ByteArray" />
		<field name="Geometry Model" type="string" />
		<field name="Geometry Data" type="string" />
	</pdu>

	<pdu id="0x5e" online="false" client="false" server="true" name="MCPE_SUB_CLIENT_LOGIN">
	</pdu>

	<pdu id="0x5f" online="false" client="false" server="true" name="MCPE_INITIATE_WEB_SOCKET_CONNECTION">
		<field name="Server" type="string" />
	</pdu>

	<pdu id="0x60" online="false" client="false" server="true" name="MCPE_SET_LAST_HURT_BY">
		<field name="Unknown" type="VarInt" />
	</pdu>

	<pdu id="0x61" online="false" client="false" server="true" name="MCPE_BOOK_EDIT">
	</pdu>

	<pdu id="0x62" online="false" client="true" server="true" name="MCPE_NPC_REQUEST">
		<field name="Runtime Entity ID" type="UnsignedVarLong" />
		<field name="Unknown0" type="byte" />
		<field name="Unknown1" type="string" />
		<field name="Unknown2" type="byte" />
	</pdu>

	<pdu id="0x63" online="false" client="true" server="false" name="MCPE_PHOTO_TRANSFER">
		<field name="File name" type="string" />
		<field name="Image data" type="string" />
		<field name="Unknown2" type="string" />
	</pdu>

	<pdu id="0x64" online="false" client="false" server="true" name="MCPE_MODAL_FORM_REQUEST">
		<field name="Form Id" type="UnsignedVarInt" />
		<field name="Data" type="string" />
	</pdu>

	<pdu id="0x65" online="false" client="true" server="false" name="MCPE_MODAL_FORM_RESPONSE">
		<field name="Form Id" type="UnsignedVarInt" />
		<field name="Data" type="string" />
	</pdu>

	<pdu id="0x66" online="false" client="true" server="false" name="MCPE_SERVER_SETTINGS_REQUEST">
	</pdu>

	<pdu id="0x67" online="false" client="false" server="true" name="MCPE_SERVER_SETTINGS_RESPONSE">
		<field name="Form Id" type="UnsignedVarLong" />
		<field name="Data" type="string" />
	</pdu>

	<pdu id="0x68" online="false" client="false" server="true" name="MCPE_SHOW_PROFILE">
		<field name="XUID" type="string" />
	</pdu>

	<pdu id="0x69" online="false" client="false" server="true" name="MCPE_SET_DEFAULT_GAME_TYPE">
		<field name="Gamemode" type="VarInt" />
	</pdu>

	<pdu id="0x6a" online="false" client="false" server="true" name="MCPE_REMOVE_OBJECTIVE">
		<field name="Objective Name" type="string" />
	</pdu>

	<pdu id="0x6b" online="false" client="false" server="true" name="MCPE_SET_DISPLAY_OBJECTIVE">
		<field name="Display Slot" type="string" />
		<field name="Objective Name" type="string" />
		<field name="Display Name" type="string" />
		<field name="Criteria Name" type="string" />
		<field name="Sort Order" type="VarInt" />
	</pdu>

	<pdu id="0x6c" online="false" client="false" server="true" name="MCPE_SET_SCORE">
		<enums id="Types">
			<enum id="Modify Score" value="0" />
			<enum id="Reset Score" value="1" />
		</enums>
		<field name="Type" type="byte" />
		<field name="Score Packet Infos" type="ScorePacketInfos" />
	</pdu>


	<pdu id="0x6d" online="false" client="true" server="true" name="MCPE_LAB_TABLE">
		<field name="Useless Byte" type="byte" />
		<field name="Lab Table X" type="VarInt" />
		<field name="Lab Table Y" type="VarInt" />
		<field name="Lab Table Z" type="VarInt" />
		<field name="Reaction Type" type="byte" />
	</pdu>

	<pdu id="0x6e" online="false" client="false" server="true" name="MCPE_UPDATE_BLOCK_SYNCED">
		<field name="Coordinates" type="BlockCoordinates" />
		<field name="Block Runtime ID" type="UnsignedVarInt" />
		<field name="Block Priority" type="UnsignedVarInt" />
		<field name="Data Layer ID" type="UnsignedVarInt" />
		<field name="Unknown0" type="UnsignedVarLong" />
		<field name="Unknown1" type="UnsignedVarLong" />
	</pdu>

	<pdu id="0x6f" online="false" client="false" server="true" name="MCPE_MOVE_ENTITY_DELTA">
		<field name="Runtime Entity ID" type="UnsignedVarLong" />
		<field name="Flags" type="byte" />
	</pdu>

	<pdu id="0x70" online="false" client="false" server="true" name="MCPE_SET_SCOREBOARD_IDENTITY_PACKET">
	</pdu>

	<pdu id="0x71" online="false" client="true" server="false" name="MCPE_SET_LOCAL_PLAYER_AS_INITIALIZED_PACKET">
	</pdu>

	<pdu id="0x72" online="false" client="false" server="true" name="MCPE_UPDATE_SOFT_ENUM_PACKET">
	</pdu>

	<pdu id="0x73" online="false" client="false" server="true" name="MCPE_NETWORK_STACK_LATENCY_PACKET">
	</pdu>

	<pdu namespace="raknet" id="0xfe" online="false" client="false" server="true" name="MCPE_WRAPPER">
		<field name="Payload" type="byte[]" size="0, true" />
	</pdu>

	<pdu namespace="ftl" id="0x01" online="false" client="false" server="true" name="FTL_CREATE_PLAYER">
		<field name="Username" type="string" />
		<field name="ClientUuid" type="UUID" />
		<field name="Server Address" type="string" />
		<field name="Client Id" type="long" />
		<field name="Skin" type="Skin" />
	</pdu>

</protocol><|MERGE_RESOLUTION|>--- conflicted
+++ resolved
@@ -1,10 +1,6 @@
 ﻿<?xml version="1.0" encoding="utf-8"?>
 
-<<<<<<< HEAD
-<protocol gameVersion="1.6.0.8" protocolVersion="282">
-=======
 <protocol gameVersion="1.6.0" protocolVersion="282">
->>>>>>> 9c63909d
 
 	<constants>
 		<constant id="OFFLINE_MESSAGE_DATA_ID" type="byte[]" value="{ 0x00, 0xff, 0xff, 0x00, 0xfe, 0xfe, 0xfe, 0xfe, 0xfd, 0xfd, 0xfd, 0xfd, 0x12, 0x34, 0x56, 0x78 }" />
