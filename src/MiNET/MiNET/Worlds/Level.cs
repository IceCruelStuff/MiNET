﻿#region LICENSE

// The contents of this file are subject to the Common Public Attribution
// License Version 1.0. (the "License"); you may not use this file except in
// compliance with the License. You may obtain a copy of the License at
// https://github.com/NiclasOlofsson/MiNET/blob/master/LICENSE. 
// The License is based on the Mozilla Public License Version 1.1, but Sections 14 
// and 15 have been added to cover use of software over a computer network and 
// provide for limited attribution for the Original Developer. In addition, Exhibit A has 
// been modified to be consistent with Exhibit B.
// 
// Software distributed under the License is distributed on an "AS IS" basis,
// WITHOUT WARRANTY OF ANY KIND, either express or implied. See the License for
// the specific language governing rights and limitations under the License.
// 
// The Original Code is Niclas Olofsson.
// 
// The Original Developer is the Initial Developer.  The Initial Developer of
// the Original Code is Niclas Olofsson.
// 
// All portions of the code written by Niclas Olofsson are Copyright (c) 2014-2017 Niclas Olofsson. 
// All Rights Reserved.

#endregion

using System;
using System.Collections.Concurrent;
using System.Collections.Generic;
using System.Diagnostics;
using System.IO;
using System.IO.Compression;
using System.Linq;
using System.Numerics;
using System.Threading;
using System.Threading.Tasks;
using fNbt;
using log4net;
using MiNET.BlockEntities;
using MiNET.Blocks;
using MiNET.Entities;
using MiNET.Entities.World;
using MiNET.Items;
using MiNET.Net;
using MiNET.Sounds;
using MiNET.Utils;

namespace MiNET.Worlds
{
	public class Level
	{
		private static readonly ILog Log = LogManager.GetLogger(typeof (Level));

		public static readonly BlockCoordinates Up = new BlockCoordinates(0, 1, 0);
		public static readonly BlockCoordinates Down = new BlockCoordinates(0, -1, 0);
		public static readonly BlockCoordinates West = new BlockCoordinates(0, 0, 1);
		public static readonly BlockCoordinates East = new BlockCoordinates(0, 0, -1);
		public static readonly BlockCoordinates South = new BlockCoordinates(1, 0, 0);
		public static readonly BlockCoordinates North = new BlockCoordinates(-1, 0, 0);

		public IWorldProvider WorldProvider { get; protected set; }

		private int _worldDayCycleTime = 24000;

		public PlayerLocation SpawnPoint { get; set; }
		public ConcurrentDictionary<long, Player> Players { get; private set; } //TODO: Need to protect this, not threadsafe
		public ConcurrentDictionary<long, Entity> Entities { get; private set; } //TODO: Need to protect this, not threadsafe
		public List<BlockEntity> BlockEntities { get; private set; } //TODO: Need to protect this, not threadsafe
		public ConcurrentDictionary<BlockCoordinates, long> BlockWithTicks { get; private set; } //TODO: Need to protect this, not threadsafe
		public string LevelId { get; private set; }
		public string LevelName { get; private set; }
		public Dimension Dimension { get; set; } = Dimension.Overworld;

		public GameMode GameMode { get; private set; }
		public bool IsSurvival => GameMode == GameMode.Survival;
		public bool HaveDownfall { get; set; }
		public Difficulty Difficulty { get; set; }
		public bool AutoSmelt { get; set; } = false;
		public long CurrentWorldTime { get; set; }
		public long TickTime { get; set; }
		public long StartTimeInTicks { get; private set; }
		public bool IsWorldTimeStarted { get; set; } = false;
		public bool EnableBlockTicking { get; set; } = false;
		public bool EnableChunkTicking { get; set; } = false;

		public bool AllowBuild { get; set; } = true;
		public bool AllowBreak { get; set; } = true;

		public EntityManager EntityManager { get; private set; }
		public InventoryManager InventoryManager { get; private set; }
		public EntitySpawnManager EntitySpawnManager { get; private set; }

		public int ViewDistance { get; set; }

		public Random Random { get; private set; }

		public Level(LevelManager levelManager, string levelId, IWorldProvider worldProvider, EntityManager entityManager, GameMode gameMode = GameMode.Survival, Difficulty difficulty = Difficulty.Normal, int viewDistance = 11)
		{
			Random = new Random();

			LevelManager = levelManager;
			EntityManager = entityManager;
			InventoryManager = new InventoryManager(this);
			EntitySpawnManager = new EntitySpawnManager(this);
			SpawnPoint = null;
			Players = new ConcurrentDictionary<long, Player>();
			Entities = new ConcurrentDictionary<long, Entity>();
			BlockEntities = new List<BlockEntity>();
			BlockWithTicks = new ConcurrentDictionary<BlockCoordinates, long>();
			LevelId = levelId;
			GameMode = gameMode;
			Difficulty = difficulty;
			ViewDistance = viewDistance;
			WorldProvider = worldProvider;
		}

		public LevelManager LevelManager { get; }
		public Level NetherLevel { get; set; }
		public Level TheEndLevel { get; set; }
		public Level OverworldLevel { get; set; }

		public void Initialize()
		{
			//IsWorldTimeStarted = false;
			WorldProvider.Initialize();

			SpawnPoint = SpawnPoint ?? new PlayerLocation(WorldProvider.GetSpawnPoint());
			CurrentWorldTime = WorldProvider.GetTime();
			LevelName = WorldProvider.GetName();

			if (WorldProvider.IsCaching)
			{
				Stopwatch chunkLoading = new Stopwatch();
				chunkLoading.Start();
				// Pre-cache chunks for spawn coordinates
				int i = 0;
				foreach (var chunk in GenerateChunks(new ChunkCoordinates(SpawnPoint), new Dictionary<Tuple<int, int>, McpeWrapper>(), ViewDistance))
				{
					if (chunk != null) i++;
				}
				Log.InfoFormat("World pre-cache {0} chunks completed in {1}ms", i, chunkLoading.ElapsedMilliseconds);
			}

			if (Dimension == Dimension.Overworld)
			{
				if (Config.GetProperty("CheckForSafeSpawn", false))
				{
					var height = GetHeight((BlockCoordinates) SpawnPoint);
					if (height > SpawnPoint.Y) SpawnPoint.Y = height;
					Log.Debug("Checking for safe spawn");
				}

				NetherLevel = LevelManager.GetDimension(this, Dimension.Nether);
				TheEndLevel = LevelManager.GetDimension(this, Dimension.TheEnd);
			}

			StartTimeInTicks = DateTime.UtcNow.Ticks;

			_tickTimer = new Stopwatch();
			_tickTimer.Restart();
			_tickerHighPrecisionTimer = new HighPrecisionTimer(50, WorldTick);
		}

		private void _tickerHighPrecisionTimer_Tick()
		{
			WorldTick(null);
		}

		private HighPrecisionTimer _tickerHighPrecisionTimer;
		private MultiMediaTimer _mmTickTimer = null;

		public virtual void Close()
		{
			NetherLevel?.Close();
			TheEndLevel?.Close();

			_tickerHighPrecisionTimer.Dispose();

			foreach (var entity in Entities.Values.ToArray())
			{
				entity.DespawnEntity();
			}

			Entities.Clear();

			foreach (Player player in Players.Values.ToArray())
			{
				player.Disconnect("Unexpected player lingering on close of level: " + player.Username);
			}

			Players.Clear();

			BlockEntities.Clear();

			BlockWithTicks.Clear();
			BlockWithTicks = null;
			BlockEntities = null;
			Players = null;
			Entities = null;

			AnvilWorldProvider provider = WorldProvider as AnvilWorldProvider;
			if (provider != null)
			{
				foreach (var chunk in provider._chunkCache)
				{
					chunk.Value?.ClearCache();
				}
			}

			WorldProvider = null;

			Log.Info("Closed level: " + LevelId);
		}

		internal static McpeWrapper CreateMcpeBatch(byte[] bytes)
		{
			return BatchUtils.CreateBatchPacket(bytes, 0, (int) bytes.Length, CompressionLevel.Optimal, true);
		}

		private object _playerWriteLock = new object();

		public virtual void AddPlayer(Player newPlayer, bool spawn)
		{
			if (newPlayer.Username == null) throw new ArgumentNullException(nameof(newPlayer.Username));

			EntityManager.AddEntity(newPlayer);

			lock (_playerWriteLock)
			{
				if (!newPlayer.IsConnected)
				{
					Log.Error("Tried to add player that was already disconnected.");
					return;
				}

				if (Players.TryAdd(newPlayer.EntityId, newPlayer))
				{
					SpawnToAll(newPlayer);

					foreach (Entity entity in Entities.Values.ToArray())
					{
						entity.SpawnToPlayers(new[] {newPlayer});
					}
				}

				newPlayer.IsSpawned = spawn;
			}
		}

		public void SpawnToAll(Player newPlayer)
		{
			lock (_playerWriteLock)
			{
				// The player list keeps us from moving this completely to player.
				// It's simply to slow and bad.

				Player[] players = GetAllPlayers();
				List<Player> spawnedPlayers = players.ToList();
				spawnedPlayers.Add(newPlayer);

				Player[] sendList = spawnedPlayers.ToArray();

				McpePlayerList playerListMessage = McpePlayerList.CreateObject();
				playerListMessage.records = new PlayerAddRecords(spawnedPlayers);
				newPlayer.SendPackage(CreateMcpeBatch(playerListMessage.Encode()));
				playerListMessage.records = null;
				playerListMessage.PutPool();

				McpePlayerList playerList = McpePlayerList.CreateObject();
				playerList.records = new PlayerAddRecords {newPlayer};
				RelayBroadcast(newPlayer, sendList, CreateMcpeBatch(playerList.Encode()));
				playerList.records = null;
				playerList.PutPool();

				newPlayer.SpawnToPlayers(players);

				foreach (Player spawnedPlayer in players)
				{
					spawnedPlayer.SpawnToPlayers(new[] {newPlayer});
				}
			}
		}

		public virtual void RemovePlayer(Player player, bool despawn = true)
		{
			if (Players == null) return; // Closing down the level sets players to null;
			if (Entities == null) return; // Closing down the level sets players to null;

			lock (_playerWriteLock)
			{
				Player removed;
				if (Players.TryRemove(player.EntityId, out removed))
				{
					player.IsSpawned = false;
					if (despawn) DespawnFromAll(player);

					foreach (Entity entity in Entities.Values.ToArray())
					{
						entity.DespawnFromPlayers(new[] {removed});
					}
				}
			}
		}

		public void DespawnFromAll(Player player)
		{
			lock (_playerWriteLock)
			{
				var spawnedPlayers = GetAllPlayers();

				foreach (Player spawnedPlayer in spawnedPlayers)
				{
					spawnedPlayer.DespawnFromPlayers(new[] {player});
				}

				player.DespawnFromPlayers(spawnedPlayers);

				McpePlayerList playerListMessage = McpePlayerList.CreateObject();
				playerListMessage.records = new PlayerRemoveRecords(spawnedPlayers);
				player.SendPackage(CreateMcpeBatch(playerListMessage.Encode()));
				playerListMessage.records = null;
				playerListMessage.PutPool();

				McpePlayerList playerList = McpePlayerList.CreateObject();
				playerList.records = new PlayerRemoveRecords {player};
				RelayBroadcast(player, CreateMcpeBatch(playerList.Encode()));
				playerList.records = null;
				playerList.PutPool();
			}
		}

		public void AddEntity(Entity entity)
		{
			lock (Entities)
			{
				EntityManager.AddEntity(entity);

				if (Entities.TryAdd(entity.EntityId, entity))
				{
					entity.SpawnToPlayers(GetAllPlayers());
				}
				else
				{
					throw new Exception("Entity existed in the players list when it should not");
				}
			}
		}

		public void RemoveEntity(Entity entity)
		{
			lock (Entities)
			{
				if (!Entities.TryRemove(entity.EntityId, out entity)) return; // It's ok. Holograms destroy this play..
				entity.DespawnFromPlayers(GetAllPlayers());
			}
		}


		public void RemoveDuplicatePlayers(string username, long clientId)
		{
			//var existingPlayers = Players.Where(player => player.Value.ClientId == clientId && player.Value.Username.Equals(username, StringComparison.InvariantCultureIgnoreCase));

			//foreach (var existingPlayer in existingPlayers)
			//{
			//	Log.InfoFormat("Removing staled players on login {0}", username);
			//	existingPlayer.Value.Disconnect("Duplicate player. Crashed.", false);
			//}
		}

		public virtual void BroadcastTitle(string text, TitleType type = TitleType.Title, int fadeIn = 6, int fadeOut = 6, int stayTime = 20, Player sender = null, Player[] sendList = null)
		{
			var mcpeSetTitle = McpeSetTitle.CreateObject();
			mcpeSetTitle.fadeInTime = fadeIn;
			mcpeSetTitle.stayTime = stayTime;
			mcpeSetTitle.fadeOutTime = fadeOut;
			mcpeSetTitle.type = (int) type;
			mcpeSetTitle.text = text;

			RelayBroadcast(sender, sendList, mcpeSetTitle);
		}

		public virtual void BroadcastMessage(string text, MessageType type = MessageType.Chat, Player sender = null, Player[] sendList = null)
		{
			if (type == MessageType.Chat || type == MessageType.Raw)
			{
				foreach (var line in text.Split(new string[] {"\n", Environment.NewLine}, StringSplitOptions.RemoveEmptyEntries))
				{
					McpeText message = McpeText.CreateObject();
					message.type = (byte) type;
					message.source = sender == null ? "" : sender.Username;
					message.message = line;
					RelayBroadcast(sendList, message);
				}
			}
			else
			{
				McpeText message = McpeText.CreateObject();
				message.type = (byte) type;
				message.source = sender == null ? "" : sender.Username;
				message.message = text;
				RelayBroadcast(sendList, message);
			}
		}

		private object _tickSync = new object();
		private Stopwatch _tickTimer = Stopwatch.StartNew();
		public long LastTickProcessingTime = 0;
		public long AvarageTickProcessingTime = 50;
		public int PlayerCount { get; private set; }

		private void WorldTick(object sender)
		{
			if (_tickTimer.ElapsedMilliseconds < 40)
			{
				if (Log.IsDebugEnabled) Log.Warn($"World tick came too fast: {_tickTimer.ElapsedMilliseconds} ms");
				return;
			}

			if (Log.IsDebugEnabled && _tickTimer.ElapsedMilliseconds >= 65) Log.Error($"Time between World tick took too long: {_tickTimer.ElapsedMilliseconds} ms");

			_tickTimer.Restart();
			try
			{
				TickTime++;

				Player[] players = GetSpawnedPlayers();

				if (IsWorldTimeStarted) CurrentWorldTime++;
				if (CurrentWorldTime > _worldDayCycleTime) CurrentWorldTime = 0;
				if (IsWorldTimeStarted && TickTime%100 == 0)
				{
					McpeSetTime message = McpeSetTime.CreateObject();
					message.time = (int) CurrentWorldTime;
					RelayBroadcast(message);
				}

				if (EnableChunkTicking || EnableBlockTicking)
				{
					if (EnableChunkTicking) EntitySpawnManager.DespawnMobs(TickTime);

					List<Tuple<int, int>> chunksWithinRadiusOfPlayer = new List<Tuple<int, int>>();
					foreach (var player in players)
					{
						BlockCoordinates bCoord = (BlockCoordinates) player.KnownPosition;

						chunksWithinRadiusOfPlayer = GetChunkCoordinatesForTick(new ChunkCoordinates(bCoord), chunksWithinRadiusOfPlayer, 8); // Should actually be 15
					}

					ThreadPool.QueueUserWorkItem(state =>
					{
						Parallel.ForEach((List<Tuple<int, int>>) state, coord =>
						{
							var random = new Random();
							for (int s = 0; s < 16; s++)
							{
								for (int i = 0; i < 3; i++)
								{
									int x = random.Next(16);
									int y = random.Next(16);
									int z = random.Next(16);

									var blockCoordinates = new BlockCoordinates(x + coord.Item1*16, y + s*16, z + coord.Item2*16);
									var height = GetHeight(blockCoordinates);
									if (height > 0 && s*16 > height) continue;

									if (IsAir(blockCoordinates))
									{
										if (i == 0 && EnableChunkTicking)
										{
											// Entity spawning, only one attempt per chunk
											var numberOfLoadedChunks = ((List<Tuple<int, int>>) state).Count;
											EntitySpawnManager.AttemptMobSpawn(TickTime, blockCoordinates, numberOfLoadedChunks);
										}

										continue;
									}

									if (EnableBlockTicking)
									{
										GetBlock(blockCoordinates).OnTick(this, true);
									}
								}
							}
						});
					}, chunksWithinRadiusOfPlayer);
				}

				// Block updates
				foreach (KeyValuePair<BlockCoordinates, long> blockEvent in BlockWithTicks)
				{
					try
					{
						if (blockEvent.Value <= TickTime)
						{
							long value;
							BlockWithTicks.TryRemove(blockEvent.Key, out value);
							GetBlock(blockEvent.Key).OnTick(this, false);
						}
					}
					catch (Exception e)
					{
						Log.Warn("Block ticking", e);
					}
				}

				// Block entity updates
				foreach (BlockEntity blockEntity in BlockEntities.ToArray())
				{
					blockEntity.OnTick(this);
				}

				// Entity updates
				Entity[] entities = Entities.Values.ToArray();
				foreach (Entity entity in entities)
				{
					entity.OnTick();
				}

				PlayerCount = players.Length;

				// Player tick
				foreach (var player in players)
				{
					if (player.IsSpawned) player.OnTick();
				}

				// Send player movements
				BroadCastMovement(players, entities);

				if (Log.IsDebugEnabled && _tickTimer.ElapsedMilliseconds >= 50) Log.Error($"World tick too too long: {_tickTimer.ElapsedMilliseconds} ms");
			}
			catch (Exception e)
			{
				Log.Error("World ticking", e);
			}
			finally
			{
				LastTickProcessingTime = _tickTimer.ElapsedMilliseconds;
				AvarageTickProcessingTime = ((AvarageTickProcessingTime*9) + _tickTimer.ElapsedMilliseconds)/10L;
			}
		}

		public Player[] GetSpawnedPlayers()
		{
			if (Players == null) return new Player[0]; // HACK

			return Players.Values.Where(player => player.IsSpawned).ToArray();
		}

		public Player[] GetAllPlayers()
		{
			if (Players == null) return new Player[0]; // HACK

			return Players.Values.ToArray();
		}

		public Entity[] GetEntites()
		{
			lock (Entities)
			{
				return Entities.Values.ToArray();
			}
		}

		private IEnumerable<Player> GetStaledPlayers(Player[] players)
		{
			DateTime now = DateTime.UtcNow;
			TimeSpan span = TimeSpan.FromSeconds(300);
			return players.Where(player => (now - player.LastUpdatedTime) > span);
		}

		private DateTime _lastSendTime = DateTime.UtcNow;
		private DateTime _lastBroadcast = DateTime.UtcNow;

		protected virtual void BroadCastMovement(Player[] players, Entity[] entities)
		{
			DateTime now = DateTime.UtcNow;

			if (players.Length == 0) return;

			if (players.Length <= 1 && entities.Length == 0) return;

			//if (now - _lastBroadcast < TimeSpan.FromMilliseconds(50)) return;

			DateTime lastSendTime = _lastSendTime;
			_lastSendTime = DateTime.UtcNow;

			using (MemoryStream stream = MiNetServer.MemoryStreamManager.GetStream())
			{
				int playerMoveCount = 0;
				int entiyMoveCount = 0;

				foreach (var player in players)
				{
					if (now - player.LastUpdatedTime <= now - lastSendTime)
					{
						PlayerLocation knownPosition = player.KnownPosition;

						McpeMovePlayer move = McpeMovePlayer.CreateObject();
						move.runtimeEntityId = player.EntityId;
						move.x = knownPosition.X;
						move.y = knownPosition.Y + 1.62f;
						move.z = knownPosition.Z;
						move.yaw = knownPosition.Yaw;
						move.pitch = knownPosition.Pitch;
						move.headYaw = knownPosition.HeadYaw;
						move.mode = 0;
						byte[] bytes = move.Encode();
						BatchUtils.WriteLength(stream, bytes.Length);
						stream.Write(bytes, 0, bytes.Length);
						move.PutPool();
						playerMoveCount++;
					}
				}

				//foreach (var entity in entities)
				//{
				//	if (entity.LastUpdatedTime >= lastSendTime)
				//	{
				//		{
				//			McpeMoveEntity moveEntity = McpeMoveEntity.CreateObject();
				//			moveEntity.entityId = entity.EntityId;
				//			moveEntity.position = (PlayerLocation)entity.KnownPosition.Clone();
				//			moveEntity.position.Y += entity.PositionOffset;
				//			byte[] bytes = moveEntity.Encode();
				//			BatchUtils.WriteLength(stream, bytes.Length);
				//			stream.Write(bytes, 0, bytes.Length);
				//			moveEntity.PutPool();
				//		}
				//		{
				//			McpeSetEntityMotion entityMotion = McpeSetEntityMotion.CreateObject();
				//			entityMotion.entityId = entity.EntityId;
				//			entityMotion.velocity = entity.Velocity;
				//			byte[] bytes = entityMotion.Encode();
				//			BatchUtils.WriteLength(stream, bytes.Length);
				//			stream.Write(bytes, 0, bytes.Length);
				//			entityMotion.PutPool();
				//		}
				//		entiyMoveCount++;
				//	}
				//}

				if (playerMoveCount == 0 && entiyMoveCount == 0) return;

				if (players.Length == 1 && entiyMoveCount == 0) return;

				McpeWrapper batch = BatchUtils.CreateBatchPacket(stream.GetBuffer(), 0, (int) stream.Length, CompressionLevel.Optimal, false);
				batch.AddReferences(players.Length - 1);
				batch.Encode();
				foreach (var player in players)
				{
					MiNetServer.FastThreadPool.QueueUserWorkItem(() => player.SendPackage(batch));
				}
				_lastBroadcast = DateTime.UtcNow;
			}
		}

		public void RelayBroadcast<T>(T message) where T : Package<T>, new()
		{
			RelayBroadcast(null, GetAllPlayers(), message);
		}

		public void RelayBroadcast<T>(Player source, T message) where T : Package<T>, new()
		{
			RelayBroadcast(source, GetAllPlayers(), message);
		}

		public void RelayBroadcast<T>(Player[] sendList, T message) where T : Package<T>, new()
		{
			RelayBroadcast(null, sendList ?? GetAllPlayers(), message);
		}

		public void RelayBroadcast<T>(Player source, Player[] sendList, T message) where T : Package<T>, new()
		{
			if (message == null) return;

			if (!message.IsPooled)
			{
				try
				{
					throw new ArgumentException($"Trying to broadcast a message of type {message.GetType().Name} that isn't pooled. Please use CreateObject and not the constructor.");
				}
				catch (Exception e)
				{
					Log.Fatal("Broadcast", e);
					throw;
				}
			}

			if (sendList == null || sendList.Length == 0)
			{
				message.PutPool();
				return;
			}

			if (message.ReferenceCounter == 1 && sendList.Length > 1)
			{
				message.AddReferences(sendList.Length - 1);
			}

			if (sendList.Length == 1)
			{
				Player player = sendList.First();

				if (source != null && player == source)
				{
					message.PutPool();
					return;
				}

				player.SendPackage(message);
			}
			else
			{
				Parallel.ForEach(sendList, player =>
				{
					if (source != null && player == source)
					{
						message.PutPool();
						return;
					}

					player.SendPackage(message);
				});
			}
		}

		public List<Tuple<int, int>> GetChunkCoordinatesForTick(ChunkCoordinates chunkPosition, List<Tuple<int, int>> chunksUsed, double radius)
		{
			{
				List<Tuple<int, int>> newOrders = new List<Tuple<int, int>>();

				double radiusSquared = Math.Pow(radius, 2);

				int centerX = chunkPosition.X;
				int centerZ = chunkPosition.Z;

				for (double x = -radius; x <= radius; ++x)
				{
					for (double z = -radius; z <= radius; ++z)
					{
						var distance = (x*x) + (z*z);
						if (distance > radiusSquared)
						{
							continue;
						}
						int chunkX = (int) (x + centerX);
						int chunkZ = (int) (z + centerZ);
						Tuple<int, int> index = new Tuple<int, int>(chunkX, chunkZ);
						newOrders.Add(index);
					}
				}

				return newOrders.Union(chunksUsed).ToList();
			}
		}

		public IEnumerable<McpeWrapper> GenerateChunks(ChunkCoordinates chunkPosition, Dictionary<Tuple<int, int>, McpeWrapper> chunksUsed, double radius)
		{
			lock (chunksUsed)
			{
				Dictionary<Tuple<int, int>, double> newOrders = new Dictionary<Tuple<int, int>, double>();

				double radiusSquared = Math.Pow(radius, 2);

				int centerX = chunkPosition.X;
				int centerZ = chunkPosition.Z;

				for (double x = -radius; x <= radius; ++x)
				{
					for (double z = -radius; z <= radius; ++z)
					{
						var distance = (x*x) + (z*z);
						if (distance > radiusSquared)
						{
							continue;
						}
						int chunkX = (int) (x + centerX);
						int chunkZ = (int) (z + centerZ);
						Tuple<int, int> index = new Tuple<int, int>(chunkX, chunkZ);
						newOrders[index] = distance;
					}
				}

				//if (newOrders.Count > viewArea)
				//{
				//	foreach (var pair in newOrders.OrderByDescending(pair => pair.Value))
				//	{
				//		if (newOrders.Count <= viewArea) break;
				//		newOrders.Remove(pair.Key);
				//	}
				//}

				foreach (var chunkKey in chunksUsed.Keys.ToArray())
				{
					if (!newOrders.ContainsKey(chunkKey))
					{
						chunksUsed.Remove(chunkKey);
					}
				}

				foreach (var pair in newOrders.OrderBy(pair => pair.Value))
				{
					if (chunksUsed.ContainsKey(pair.Key)) continue;

					if (WorldProvider == null) continue;

					ChunkColumn chunkColumn = WorldProvider.GenerateChunkColumn(new ChunkCoordinates(pair.Key.Item1, pair.Key.Item2));
					McpeWrapper chunk = null;
					if (chunkColumn != null)
					{
						chunk = chunkColumn.GetBatch();
					}

					chunksUsed.Add(pair.Key, chunk);

					yield return chunk;
				}
			}
		}

		public Block GetBlock(PlayerLocation location)
		{
			return GetBlock((BlockCoordinates) location);
		}

		public Block GetBlock(int x, int y, int z)
		{
			return GetBlock(new BlockCoordinates(x, y, z));
		}

		public Block GetBlock(BlockCoordinates blockCoordinates)
		{
			ChunkColumn chunk = WorldProvider.GenerateChunkColumn(new ChunkCoordinates(blockCoordinates.X >> 4, blockCoordinates.Z >> 4));
			if (chunk == null) return new Air {Coordinates = blockCoordinates, SkyLight = 15};

			byte bid = chunk.GetBlock(blockCoordinates.X & 0x0f, blockCoordinates.Y & 0xff, blockCoordinates.Z & 0x0f);
			byte metadata = chunk.GetMetadata(blockCoordinates.X & 0x0f, blockCoordinates.Y & 0xff, blockCoordinates.Z & 0x0f);
			byte blockLight = chunk.GetBlocklight(blockCoordinates.X & 0x0f, blockCoordinates.Y & 0xff, blockCoordinates.Z & 0x0f);
			byte skyLight = chunk.GetSkylight(blockCoordinates.X & 0x0f, blockCoordinates.Y & 0xff, blockCoordinates.Z & 0x0f);
			byte biomeId = chunk.GetBiome(blockCoordinates.X & 0x0f, blockCoordinates.Z & 0x0f);

			Block block = BlockFactory.GetBlockById(bid);
			block.Coordinates = blockCoordinates;
			block.Metadata = metadata;
			block.BlockLight = blockLight;
			block.SkyLight = skyLight;
			block.BiomeId = biomeId;

			return block;
		}

		public bool IsBlock(BlockCoordinates blockCoordinates, int blockId)
		{
			ChunkColumn chunk = GetChunk(blockCoordinates);
			if (chunk == null) return false;

			return chunk.GetBlock(blockCoordinates.X & 0x0f, blockCoordinates.Y & 0xff, blockCoordinates.Z & 0x0f) == blockId;
		}

		public bool IsAir(BlockCoordinates blockCoordinates)
		{
			ChunkColumn chunk = GetChunk(blockCoordinates);
			if (chunk == null) return true;

			byte bid = chunk.GetBlock(blockCoordinates.X & 0x0f, blockCoordinates.Y & 0xff, blockCoordinates.Z & 0x0f);
			return bid == 0;
			//return bid == 0 || bid == 20 || bid == 241; // Need this for skylight calculations. Revise!
		}

		public bool IsNotBlockingSkylight(BlockCoordinates blockCoordinates)
		{
			ChunkColumn chunk = GetChunk(blockCoordinates);
			if (chunk == null) return true;

			byte bid = chunk.GetBlock(blockCoordinates.X & 0x0f, blockCoordinates.Y & 0xff, blockCoordinates.Z & 0x0f);
			return bid == 0 || bid == 20 || bid == 241; // Need this for skylight calculations. Revise!
		}

		public bool IsTransparent(BlockCoordinates blockCoordinates)
		{
			ChunkColumn chunk = GetChunk(blockCoordinates);
			if (chunk == null) return true;

			byte bid = chunk.GetBlock(blockCoordinates.X & 0x0f, blockCoordinates.Y & 0xff, blockCoordinates.Z & 0x0f);
			return BlockFactory.TransparentBlocks.Contains(bid);
		}

		public int GetHeight(BlockCoordinates blockCoordinates)
		{
			ChunkColumn chunk = GetChunk(blockCoordinates);
			if (chunk == null) return 256;

			return chunk.GetHeight(blockCoordinates.X & 0x0f, blockCoordinates.Z & 0x0f);
		}

		public byte GetSkyLight(BlockCoordinates blockCoordinates)
		{
			ChunkColumn chunk = GetChunk(blockCoordinates);

			if (chunk == null) return 15;

			return chunk.GetSkylight(blockCoordinates.X & 0x0f, blockCoordinates.Y & 0xff, blockCoordinates.Z & 0x0f);
		}

		public ChunkColumn GetChunk(BlockCoordinates blockCoordinates)
		{
			return GetChunk((ChunkCoordinates) blockCoordinates);
		}

		public ChunkColumn GetChunk(ChunkCoordinates chunkCoordinates)
		{
			return WorldProvider.GenerateChunkColumn(chunkCoordinates);
		}

		public void SetBlock(int x, int y, int z, int blockId, int metadata=0, bool broadcast = true, bool applyPhysics = true, bool calculateLight = true)
		{
			Block block = BlockFactory.GetBlockById((byte) blockId);
			block.Coordinates = new BlockCoordinates(x, y, z);
			block.Metadata = (byte) metadata;
			SetBlock(block, broadcast, applyPhysics, calculateLight);
		}


		public void SetBlock(Block block, bool broadcast = true, bool applyPhysics = true, bool calculateLight = true)
		{
			if (block.Coordinates.Y < 0) return;

			ChunkColumn chunk = WorldProvider.GenerateChunkColumn(new ChunkCoordinates(block.Coordinates.X >> 4, block.Coordinates.Z >> 4));
			chunk.SetBlock(block.Coordinates.X & 0x0f, block.Coordinates.Y & 0xff, block.Coordinates.Z & 0x0f, block.Id);
			chunk.SetMetadata(block.Coordinates.X & 0x0f, block.Coordinates.Y & 0xff, block.Coordinates.Z & 0x0f, block.Metadata);
			if (applyPhysics) ApplyPhysics(block.Coordinates.X, block.Coordinates.Y, block.Coordinates.Z);
			//chunk.RecalcHeight();
			//new SkyLightCalculations(true).CalculateSkyLights(this, new[] {chunk});
			//CalculateSkyLight(block.Coordinates.X, block.Coordinates.Y, block.Coordinates.Z);
			if (calculateLight && block.LightLevel > 0)
			{
				block.BlockLight = (byte) block.LightLevel;
				chunk.SetBlocklight(block.Coordinates.X & 0x0f, block.Coordinates.Y & 0xff, block.Coordinates.Z & 0x0f, (byte) block.LightLevel);
				BlockLightCalculations.Calculate(this, block);
			}

			if (!broadcast) return;

			//var message = McpeUpdateBlock.CreateObject();
			//message.blockId = block.Id;
			//message.coordinates = block.Coordinates;
			//message.blockMetaAndPriority = (byte) (0xb << 4 | (block.Metadata & 0xf));
			//RelayBroadcast(message);
		}

		private void CalculateSkyLight(int x, int y, int z)
		{
			DoLight(x, y, z);
			DoLight(x - 1, y, z);
			DoLight(x + 1, y, z);
			DoLight(x, y, z - 1);
			DoLight(x, y, z + 1);
			DoLight(x - 1, y, z - 1);
			DoLight(x - 1, y, z + 1);
			DoLight(x + 1, y, z - 1);
			DoLight(x + 1, y, z + 1);
		}

		private void DoLight(int x, int y, int z)
		{
			Block block = GetBlock(x, y, z);
			//if (block is Air) return;
			new SkyLightCalculations().Calculate(this, block);
		}

		public void SetBlockLight(Block block)
		{
			ChunkColumn chunk = WorldProvider.GenerateChunkColumn(new ChunkCoordinates(block.Coordinates.X >> 4, block.Coordinates.Z >> 4));
			chunk.SetBlocklight(block.Coordinates.X & 0x0f, block.Coordinates.Y & 0xff, block.Coordinates.Z & 0x0f, block.BlockLight);
		}

		public void SetSkyLight(Block block)
		{
			ChunkColumn chunk = WorldProvider.GenerateChunkColumn(new ChunkCoordinates(block.Coordinates.X >> 4, block.Coordinates.Z >> 4));
			chunk.SetSkyLight(block.Coordinates.X & 0x0f, block.Coordinates.Y & 0xff, block.Coordinates.Z & 0x0f, block.SkyLight);
		}

		public void SetSkyLight(BlockCoordinates coordinates, byte skyLight)
		{
			ChunkColumn chunk = GetChunk(coordinates);
			chunk?.SetSkyLight(coordinates.X & 0x0f, coordinates.Y & 0xff, coordinates.Z & 0x0f, skyLight);
		}

		public void SetAir(BlockCoordinates blockCoordinates, bool broadcast = true)
		{
			SetAir(blockCoordinates.X, blockCoordinates.Y, blockCoordinates.Z, broadcast);
		}

		public void SetAir(int x, int y, int z, bool broadcast = true)
		{
			Block air = BlockFactory.GetBlockById(0);
			air.Metadata = 0;
			air.Coordinates = new BlockCoordinates(x, y, z);
			SetBlock(air, broadcast);
		}

		public BlockEntity GetBlockEntity(BlockCoordinates blockCoordinates)
		{
			var blockEntity = BlockEntities.FirstOrDefault(entity => entity.Coordinates == blockCoordinates);
			if (blockEntity != null)
			{
				return blockEntity;
			}

			ChunkColumn chunk = WorldProvider.GenerateChunkColumn(new ChunkCoordinates(blockCoordinates.X >> 4, blockCoordinates.Z >> 4));

			NbtCompound nbt = chunk?.GetBlockEntity(blockCoordinates);
			if (nbt == null) return null;

			string id = null;
			var idTag = nbt.Get("id");
			if (idTag != null)
			{
				id = idTag.StringValue;
			}

			if (string.IsNullOrEmpty(id)) return null;

			blockEntity = BlockEntityFactory.GetBlockEntityById(id);
			if (blockEntity == null) return null;

			blockEntity.Coordinates = blockCoordinates;
			blockEntity.SetCompound(nbt);

			return blockEntity;
		}

		public void SetBlockEntity(BlockEntity blockEntity, bool broadcast = true)
		{
			ChunkColumn chunk = WorldProvider.GenerateChunkColumn(new ChunkCoordinates(blockEntity.Coordinates.X >> 4, blockEntity.Coordinates.Z >> 4));
			chunk.SetBlockEntity(blockEntity.Coordinates, blockEntity.GetCompound());

			if (blockEntity.UpdatesOnTick) BlockEntities.Add(blockEntity);

			if (!broadcast) return;

			Nbt nbt = new Nbt
			{
				NbtFile = new NbtFile
				{
					BigEndian = false,
					UseVarInt = true,
					RootTag = blockEntity.GetCompound()
				}
			};

			var entityData = McpeBlockEntityData.CreateObject();
			entityData.namedtag = nbt;
			entityData.coordinates = blockEntity.Coordinates;

			RelayBroadcast(entityData);
		}

		public void RemoveBlockEntity(BlockCoordinates blockCoordinates)
		{
			ChunkColumn chunk = WorldProvider.GenerateChunkColumn(new ChunkCoordinates(blockCoordinates.X >> 4, blockCoordinates.Z >> 4));
			var nbt = chunk.GetBlockEntity(blockCoordinates);

			if (nbt == null) return;

			var blockEntity = BlockEntities.FirstOrDefault(entity => entity.Coordinates == blockCoordinates);
			if (blockEntity != null)
			{
				BlockEntities.Remove(blockEntity);
			}

			chunk.RemoveBlockEntity(blockCoordinates);
		}

		public event EventHandler<BlockPlaceEventArgs> BlockPlace;

		protected virtual bool OnBlockPlace(BlockPlaceEventArgs e)
		{
			BlockPlace?.Invoke(this, e);

			return !e.Cancel;
		}

		public void Interact(Player player, Item itemInHand, BlockCoordinates blockCoordinates, BlockFace face, Vector3 faceCoords)
		{
			Block target = GetBlock(blockCoordinates);
			if (target.Interact(this, player, blockCoordinates, face, faceCoords)) return; // Handled in block interaction

			if (itemInHand is ItemBlock)
			{
				Block block = GetBlock(blockCoordinates);
				if (!block.IsReplacible)
				{
					block = GetBlock(itemInHand.GetNewCoordinatesFromFace(blockCoordinates, face));
				}

				if (!AllowBuild || player.GameMode == GameMode.Spectator || !OnBlockPlace(new BlockPlaceEventArgs(player, this, target, block)))
				{
					// Revert

					player.SendPlayerInventory();

					//var message = McpeUpdateBlock.CreateObject();
					//message.blockId = block.Id;
					//message.coordinates = block.Coordinates;
					//message.blockMetaAndPriority = (byte) (0xb << 4 | (block.Metadata & 0xf));
					//player.SendPackage(message);

					return;
				}
			}

			itemInHand.UseItem(this, player, blockCoordinates, face, faceCoords);
		}

		public event EventHandler<BlockBreakEventArgs> BlockBreak;

		protected virtual bool OnBlockBreak(BlockBreakEventArgs e)
		{
			BlockBreak?.Invoke(this, e);

			return !e.Cancel;
		}

		public void BreakBlock(Player player, BlockCoordinates blockCoordinates)
		{
			Block block = GetBlock(blockCoordinates);
			BlockEntity blockEntity = GetBlockEntity(blockCoordinates);

			Item inHand = player.Inventory.GetItemInHand();
			bool canBreak = inHand.BreakBlock(this, player, block, blockEntity);

			if (!canBreak || !AllowBreak || player.GameMode == GameMode.Spectator || !OnBlockBreak(new BlockBreakEventArgs(player, this, block, null)))
			{
			    // Revert

<<<<<<< HEAD
				//var message = McpeUpdateBlock.CreateObject();
				//message.blockId = block.Id;
				//message.coordinates = block.Coordinates;
				//message.blockMetaAndPriority = (byte) (0xb << 4 | (block.Metadata & 0xf));
				//player.SendPackage(message);

				// Revert block entity if exists
				if (blockEntity != null)
				{
					Nbt nbt = new Nbt
					{
						NbtFile = new NbtFile
						{
							BigEndian = false,
							RootTag = blockEntity.GetCompound()
						}
					};

					var entityData = McpeBlockEntityData.CreateObject();
					entityData.namedtag = nbt;
					entityData.coordinates = blockEntity.Coordinates;

					player.SendPackage(entityData);
				}
=======
			    RevertBlockAction(player, block, blockEntity);
>>>>>>> 50a0ba0c
			}
			else
			{
				BreakBlock(block, blockEntity, inHand);

				player.HungerManager.IncreaseExhaustion(0.025f);
				player.AddExperience(block.GetExperiencePoints());
			}
		}

	    private static void RevertBlockAction(Player player, Block block, BlockEntity blockEntity)
	    {
	        var message = McpeUpdateBlock.CreateObject();
	        message.blockId = block.Id;
	        message.coordinates = block.Coordinates;
	        message.blockMetaAndPriority = (byte) (0xb << 4 | (block.Metadata & 0xf));
	        player.SendPackage(message);

	        // Revert block entity if exists
	        if (blockEntity != null)
	        {
	            Nbt nbt = new Nbt
	            {
	                NbtFile = new NbtFile
	                {
	                    BigEndian = false,
	                    RootTag = blockEntity.GetCompound()
	                }
	            };

	            var entityData = McpeBlockEntityData.CreateObject();
	            entityData.namedtag = nbt;
	            entityData.coordinates = blockEntity.Coordinates;

	            player.SendPackage(entityData);
	        }
	    }

	    public void BreakBlock(Block block, BlockEntity blockEntity = null, Item tool = null)
		{
			block.BreakBlock(this);
			List<Item> drops = new List<Item>();
			drops.AddRange(block.GetDrops(tool ?? new ItemAir()));

			if (blockEntity != null)
			{
				RemoveBlockEntity(block.Coordinates);
				drops.AddRange(blockEntity.GetDrops());
			}

			foreach (Item drop in drops)
			{
				DropItem(block.Coordinates, drop);
			}
		}


		public virtual void DropItem(Vector3 coordinates, Item drop)
		{
			if (GameMode == GameMode.Creative) return;

			if (drop == null) return;
			if (drop.Id == 0) return;
			if (drop.Count == 0) return;

			if (AutoSmelt) drop = drop.GetSmelt() ?? drop;

			Random random = new Random();
			var itemEntity = new ItemEntity(this, drop)
			{
				KnownPosition =
				{
					X = (float) coordinates.X + 0.5f,
					Y = (float) coordinates.Y + 0.5f,
					Z = (float) coordinates.Z + 0.5f
				},
				Velocity = new Vector3((float) (random.NextDouble()*0.005), (float) (random.NextDouble()*0.20), (float) (random.NextDouble()*0.005))
			};

			itemEntity.SpawnEntity();
		}

		public void SetData(BlockCoordinates coordinates, byte meta)
		{
			Block block = GetBlock(coordinates);
			block.Metadata = meta;
			SetBlock(block, applyPhysics: false);
		}

		public void SetData(int x, int y, int z, byte meta)
		{
			SetData(new BlockCoordinates(x, y, z), meta);
		}

		public void ApplyPhysics(int x, int y, int z)
		{
			DoPhysics(x - 1, y, z);
			DoPhysics(x + 1, y, z);
			DoPhysics(x, y - 1, z);
			DoPhysics(x, y + 1, z);
			DoPhysics(x, y, z - 1);
			DoPhysics(x, y, z + 1);
		}

		private void DoPhysics(int x, int y, int z)
		{
			Block block = GetBlock(x, y, z);
			if (block is Air) return;
			block.DoPhysics(this);
		}

		public void ScheduleBlockTick(Block block, int tickRate)
		{
			BlockWithTicks[block.Coordinates] = TickTime + tickRate;
		}

		public Entity GetEntity(long targetEntityId)
		{
			Player entity;
			Players.TryGetValue(targetEntityId, out entity);

			return entity ?? Entities.Values.FirstOrDefault(e => e.EntityId == targetEntityId);
		}


		public ChunkColumn[] GetLoadedChunks()
		{
			var cacheProvider = WorldProvider as ICachingWorldProvider;
			if (cacheProvider != null)
			{
				return cacheProvider.GetCachedChunks();
			}

			return new ChunkColumn[0];
		}

		public void ClearLoadedChunks()
		{
			var cacheProvider = WorldProvider as ICachingWorldProvider;
			cacheProvider?.ClearCachedChunks();
		}

		public void StrikeLightning(Vector3 position)
		{
			new Lightning(this)
			{
				KnownPosition = new PlayerLocation(position)
			}.SpawnEntity();
		}

		public void MakeSound(Sound sound)
		{
			sound.Spawn(this);
		}
	}

	public class LevelEventArgs : EventArgs
	{
		public Player Player { get; set; }
		public Level Level { get; set; }

		public bool Cancel { get; set; }

		public LevelEventArgs(Player player, Level level)
		{
			Player = player;
			Level = level;
		}
	}

	public class BlockPlaceEventArgs : LevelEventArgs
	{
		public Block TargetBlock { get; private set; }
		public Block ExistingBlock { get; private set; }

		public BlockPlaceEventArgs(Player player, Level level, Block targetBlock, Block existingBlock) : base(player, level)
		{
			TargetBlock = targetBlock;
			ExistingBlock = existingBlock;
		}
	}


	public class BlockBreakEventArgs : LevelEventArgs
	{
		public Block Block { get; private set; }
		public List<Item> Drops { get; private set; }

		public BlockBreakEventArgs(Player player, Level level, Block block, List<Item> drops) : base(player, level)
		{
			Block = block;
			Drops = drops;
		}
	}
}<|MERGE_RESOLUTION|>--- conflicted
+++ resolved
@@ -941,11 +941,11 @@
 
 			if (!broadcast) return;
 
-			//var message = McpeUpdateBlock.CreateObject();
-			//message.blockId = block.Id;
-			//message.coordinates = block.Coordinates;
-			//message.blockMetaAndPriority = (byte) (0xb << 4 | (block.Metadata & 0xf));
-			//RelayBroadcast(message);
+			var message = McpeUpdateBlock.CreateObject();
+			message.blockId = block.Id;
+			message.coordinates = block.Coordinates;
+			message.blockMetaAndPriority = (byte) (0xb << 4 | (block.Metadata & 0xf));
+			RelayBroadcast(message);
 		}
 
 		private void CalculateSkyLight(int x, int y, int z)
@@ -1100,11 +1100,11 @@
 
 					player.SendPlayerInventory();
 
-					//var message = McpeUpdateBlock.CreateObject();
-					//message.blockId = block.Id;
-					//message.coordinates = block.Coordinates;
-					//message.blockMetaAndPriority = (byte) (0xb << 4 | (block.Metadata & 0xf));
-					//player.SendPackage(message);
+					var message = McpeUpdateBlock.CreateObject();
+					message.blockId = block.Id;
+					message.coordinates = block.Coordinates;
+					message.blockMetaAndPriority = (byte) (0xb << 4 | (block.Metadata & 0xf));
+					player.SendPackage(message);
 
 					return;
 				}
@@ -1134,34 +1134,7 @@
 			{
 			    // Revert
 
-<<<<<<< HEAD
-				//var message = McpeUpdateBlock.CreateObject();
-				//message.blockId = block.Id;
-				//message.coordinates = block.Coordinates;
-				//message.blockMetaAndPriority = (byte) (0xb << 4 | (block.Metadata & 0xf));
-				//player.SendPackage(message);
-
-				// Revert block entity if exists
-				if (blockEntity != null)
-				{
-					Nbt nbt = new Nbt
-					{
-						NbtFile = new NbtFile
-						{
-							BigEndian = false,
-							RootTag = blockEntity.GetCompound()
-						}
-					};
-
-					var entityData = McpeBlockEntityData.CreateObject();
-					entityData.namedtag = nbt;
-					entityData.coordinates = blockEntity.Coordinates;
-
-					player.SendPackage(entityData);
-				}
-=======
 			    RevertBlockAction(player, block, blockEntity);
->>>>>>> 50a0ba0c
 			}
 			else
 			{
