using System;
using System.Collections.Concurrent;
using System.Collections.Generic;
using System.Diagnostics;
<<<<<<< HEAD
using System.Globalization;
using System.IO;
=======
using System.IO;
using System.IO.Compression;
>>>>>>> 86ee3d02
using System.Linq;
using System.Net;
using System.Net.Sockets;
using System.Text;
using System.Threading;
using System.Threading.Tasks;
using log4net;
using Microsoft.AspNet.Identity;
using MiNET.Net;
using MiNET.Plugins;
using MiNET.Security;
using MiNET.Utils;
using MiNET.Worlds;

namespace MiNET
{
	public class MiNetServer
	{
		private static readonly ILog Log = LogManager.GetLogger(typeof (MiNetServer));

		private const int DefaultPort = 19132;

		private IPEndPoint _endpoint;
		private UdpClient _listener;
		private ConcurrentDictionary<IPEndPoint, PlayerNetworkSession> _playerSessions = new ConcurrentDictionary<IPEndPoint, PlayerNetworkSession>();
		private Level _level;
		private PluginManager _pluginManager;
		// ReSharper disable once NotAccessedField.Local
		private Timer _internalPingTimer;
		private Random _random = new Random();

		// ReSharper disable once NotAccessedField.Local
		private Timer _ackTimer;
		// ReSharper disable once NotAccessedField.Local
		private Timer _cleanerTimer;

		private static bool _isPerformanceTest = false;
		public UserManager<User> UserManager { get; set; }
		public RoleManager<Role> RoleManager { get; set; }

		public LevelFactory LevelFactory { get; set; }

		// Performance measures
		private long _numberOfAckSent = 0;
		private long _numberOfPacketsOutPerSecond = 0;
		private long _numberOfPacketsInPerSecond = 0;
		private long _totalPacketSizeOut = 0;
		private long _totalPacketSizeIn = 0;
		private Timer _throughPut = null;
		private long _latency = -1;
		private int _availableBytes;


		/// <summary>
		///     Initializes a new instance of the <see cref="MiNetServer" /> class.
		/// </summary>
		public MiNetServer() : this(new IPEndPoint(IPAddress.Any, DefaultPort))
		{
		}

		/// <summary>
		///     Initializes a new instance of the <see cref="MiNetServer" /> class.
		/// </summary>
		/// <param name="port">The port.</param>
		public MiNetServer(int port) : this(new IPEndPoint(IPAddress.Any, port))
		{
		}

		/// <summary>
		///     Initializes a new instance of the <see cref="MiNetServer" /> class.
		/// </summary>
		/// <param name="endpoint">The endpoint.</param>
		public MiNetServer(IPEndPoint endpoint)
		{
			_endpoint = endpoint;
		}

		/// <summary>
		///     Determines whether is running on mono.
		/// </summary>
		/// <returns></returns>
		public static bool IsRunningOnMono()
		{
			return Type.GetType("Mono.Runtime") != null;
		}


		private List<Level> _levels = new List<Level>();

		/// <summary>
		///     Starts the server.
		/// </summary>
		/// <returns></returns>
		public bool StartServer()
		{
			if (_listener != null) return false; // Already started

			try
			{
				Log.Info("Initializing...");

				Log.Info("Loading settings...");
				Config.GetProperty("motd", "MiNET - Another MC server");

				Log.Info("Loading plugins...");
				_pluginManager = new PluginManager();
				_pluginManager.LoadPlugins();
				Log.Info("Plugins loaded!");

				// Bootstrap server
				_pluginManager.ExecuteStartup(this);

				if (Config.GetProperty("EnableSecurity", false))
				{
					// http://www.asp.net/identity/overview/extensibility/overview-of-custom-storage-providers-for-aspnet-identity
					UserManager = UserManager ?? new UserManager<User>(new DefaultUserStore());
					RoleManager = RoleManager ?? new RoleManager<Role>(new DefaultRoleStore());
				}

				LevelFactory = LevelFactory ?? new LevelFactory();

				_level = LevelFactory.CreateLevel("Default");
				_levels.Add(_level);

				//for (int i = 1; i < 60; i++)
				//{
				//	Level level = LevelFactory.CreateLevel("" + i);
				//	_levels.Add(level);
				//}

				_pluginManager.EnablePlugins(_levels);

				_listener = new UdpClient(_endpoint);

				if (IsRunningOnMono())
				{
					_listener.Client.ReceiveBufferSize = 1024*1024*3;
					_listener.Client.SendBufferSize = 4096;
				}
				else
				{
					_listener.Client.ReceiveBufferSize = int.MaxValue;
					//_listener.Client.SendBufferSize = 1024*1024*8;
					_listener.Client.SendBufferSize = int.MaxValue;
					//_listener.DontFragment = true;

					// SIO_UDP_CONNRESET (opcode setting: I, T==3)
					// Windows:  Controls whether UDP PORT_UNREACHABLE messages are reported.
					// - Set to TRUE to enable reporting.
					// - Set to FALSE to disable reporting.

					uint IOC_IN = 0x80000000;
					uint IOC_VENDOR = 0x18000000;
					uint SIO_UDP_CONNRESET = IOC_IN | IOC_VENDOR | 12;
					_listener.Client.IOControl((int) SIO_UDP_CONNRESET, new byte[] {Convert.ToByte(false)}, null);

					//
					//WARNING: We need to catch errors here to remove the code above.
					//
				}

				//Task.Run(() =>
				//{
				//	while (true)
				//	{
				//		var result = _listener.ReceiveAsync();
				//		byte[] receiveBytes = result.Result.Buffer;
				//		_availableBytes = _listener.Available;
				//		_numberOfPacketsInPerSecond++;
				//		_totalPacketSizeIn += receiveBytes.Length;
				//		ThreadPool.QueueUserWorkItem(state => ProcessMessage(receiveBytes, result.Result.RemoteEndPoint));
				//	}
				//});

				_ackTimer = new Timer(SendAckQueue, null, 0, 50);
				_cleanerTimer = new Timer(Update, null, 0, 10);

				_listener.BeginReceive(ReceiveCallback, _listener);

				// Measure latency through system
				//_internalPingTimer = new Timer(delegate(object state)
				//{
				//	IPEndPoint playerEndpoint = _playerSessions.Keys.FirstOrDefault();
				//	if (playerEndpoint != null)
				//	{
				//		var ping = new InternalPing();
				//		ping.Timer.Start();
				//		HandlePackage(ping, playerEndpoint);
				//	}
				//}, null, 1000, 1000);

				Log.Info("Server open for business...");

				return true;
			}
			catch (Exception e)
			{
				Log.Error(e);
				StopServer();
			}

			return false;
		}

		/// <summary>
		///     Stops the server.
		/// </summary>
		/// <returns></returns>
		public bool StopServer()
		{
			try
			{
				if (Config.GetProperty("WorldSave", false))
				{
					Log.Info("Saving chunks...");
					_level._worldProvider.SaveChunks();
				}

				Log.Info("Disabling plugins...");
				_pluginManager.DisablePlugins();

				Log.Info("Shutting down...");
				if (_listener == null) return true; // Already stopped. It's ok.

				_listener.Close();
				_listener = null;

				return true;
			}
			catch (Exception e)
			{
				Log.Error(e);
			}

			return false;
		}

		/// <summary>
		///     Handles the callback.
		/// </summary>
		/// <param name="ar">The results</param>
		private void ReceiveCallback(IAsyncResult ar)
		{
			UdpClient listener = (UdpClient) ar.AsyncState;

			// Check if we already closed the server
			if (listener.Client == null) return;

			// WSAECONNRESET:
			// The virtual circuit was reset by the remote side executing a hard or abortive close. 
			// The application should close the socket; it is no longer usable. On a UDP-datagram socket 
			// this error indicates a previous send operation resulted in an ICMP Port Unreachable message.
			// Note the spocket settings on creation of the server. It makes us ignore these resets.
			IPEndPoint senderEndpoint = new IPEndPoint(0, 0);
			Byte[] receiveBytes = null;
			try
			{
				receiveBytes = listener.EndReceive(ar, ref senderEndpoint);
			}
			catch (Exception e)
			{
				if (listener.Client != null)
				{
					Log.Warn(e);
					try
					{
						listener.BeginReceive(ReceiveCallback, listener);
					}
					catch (ObjectDisposedException dex)
					{
						// Log and move on. Should probably free up the player and remove them here.
						Log.Warn(dex);
					}
				}

				return;
			}

			if (receiveBytes.Length != 0)
			{
				listener.BeginReceive(ReceiveCallback, listener);
				_availableBytes = listener.Available;
				_numberOfPacketsInPerSecond++;
				_totalPacketSizeIn += receiveBytes.Length;
				//ThreadPool.QueueUserWorkItem(state => ProcessMessage(receiveBytes, senderEndpoint));
				ProcessMessage(receiveBytes, senderEndpoint);
			}
			else
			{
				Log.Debug("Unexpected end of transmission?");
			}
		}

		/// <summary>
		///     Processes a message.
		/// </summary>
		/// <param name="receiveBytes">The received bytes.</param>
		/// <param name="senderEndpoint">The sender's endpoint.</param>
		/// <exception cref="System.Exception">Receive ERROR, NAK in wrong place</exception>
		private void ProcessMessage(byte[] receiveBytes, IPEndPoint senderEndpoint)
		{
			byte msgId = receiveBytes[0];

			if (msgId == 0xFE)
			{
				HandleQuery(receiveBytes, senderEndpoint);
			}
			else if (msgId <= (byte) DefaultMessageIdTypes.ID_USER_PACKET_ENUM)
			{
				DefaultMessageIdTypes msgIdType = (DefaultMessageIdTypes) msgId;

				Package message = PackageFactory.CreatePackage(msgId, receiveBytes);

				TraceReceive(message);

				switch (msgIdType)
				{
					case DefaultMessageIdTypes.ID_UNCONNECTED_PING:
					case DefaultMessageIdTypes.ID_UNCONNECTED_PING_OPEN_CONNECTIONS:
					{
						UnconnectedPing incoming = (UnconnectedPing) message;

						//TODO: This needs to be verified with RakNet first
						//response.sendpingtime = msg.sendpingtime;
						//response.sendpongtime = DateTimeOffset.UtcNow.Ticks / TimeSpan.TicksPerMillisecond;

						var packet = new UnconnectedPong
						{
							serverId = 12345,
							pingId = 100 /*incoming.pingId*/,
							serverName = "MCCPP;Demo;MiNET - Another MC server"
						};
						var data = packet.Encode();
						TraceSend(packet);
						SendData(data, senderEndpoint);
						break;
					}
					case DefaultMessageIdTypes.ID_OPEN_CONNECTION_REQUEST_1:
					{
						OpenConnectionRequest1 incoming = (OpenConnectionRequest1) message;

						_isPerformanceTest = _isPerformanceTest || incoming.raknetProtocolVersion == byte.MaxValue;

						var packet = new OpenConnectionReply1
						{
							serverGuid = 12345,
							mtuSize = incoming.mtuSize,
							serverHasSecurity = 0
						};

						var data = packet.Encode();
						TraceSend(packet);
						SendData(data, senderEndpoint);
						break;
					}
					case DefaultMessageIdTypes.ID_OPEN_CONNECTION_REQUEST_2:
					{
						OpenConnectionRequest2 incoming = (OpenConnectionRequest2) message;

						var packet = new OpenConnectionReply2
						{
							serverGuid = 12345,
							mtuSize = incoming.mtuSize,
							doSecurityAndHandshake = new byte[0]
						};

						lock (_playerSessions)
						{
							if (_playerSessions.ContainsKey(senderEndpoint))
							{
								Log.Info("Removed ghost");
								_playerSessions[senderEndpoint].Player.HandleDisconnectionNotification();
								PlayerNetworkSession value;
								_playerSessions.TryRemove(senderEndpoint, out value);
							}

							PlayerNetworkSession session =
								new PlayerNetworkSession(new Player(this, senderEndpoint, _levels[_random.Next(0, _levels.Count)], _pluginManager, incoming.mtuSize), senderEndpoint);
							session.LastUpdatedTime = DateTime.UtcNow;

							_playerSessions.TryAdd(senderEndpoint, session);
						}

						var data = packet.Encode();
						TraceSend(packet);
						SendData(data, senderEndpoint);
						break;
					}
				}

				message.PutPool();
			}
			else
			{
				DatagramHeader header = new DatagramHeader(receiveBytes[0]);
				if (!header.isACK && !header.isNAK && header.isValid)
				{
					if (receiveBytes[0] == 0xa0)
					{
						throw new Exception("Receive ERROR, NAK in wrong place");
					}

					ConnectedPackage package = ConnectedPackage.CreateObject();
					package.Decode(receiveBytes);
					List<Package> messages = package.Messages;

					if (messages.Count == 1)
					{
						McpeBatch batch = messages.First() as McpeBatch;
						if (batch != null)
						{
							messages = new List<Package>();

							// Get bytes
							byte[] payload = batch.payload;
							// Decompress bytes

							MemoryStream stream = new MemoryStream(payload);
							if (stream.ReadByte() != 0x78)
							{
								throw new InvalidDataException("Incorrect ZLib header. Expected 0x78 0x9C");
							}
							stream.ReadByte();
							using (var defStream2 = new DeflateStream(stream, CompressionMode.Decompress, false))
							{
								// Get actual package out of bytes
								MemoryStream destination = new MemoryStream();
								defStream2.CopyTo(destination);
								byte[] internalBuffer = destination.ToArray();
								messages.Add(PackageFactory.CreatePackage(internalBuffer[0], internalBuffer) ?? new UnknownPackage(internalBuffer[0], internalBuffer));
							}
						}
					}

					// IF reliable code below is enabled, useItem start sending doubles
					// for some unknown reason.

					//Reliability reliability = package._reliability;

					//if (reliability == Reliability.Reliable
					//	|| reliability == Reliability.ReliableSequenced
					//	|| reliability == Reliability.ReliableOrdered
					//	)
					//{
					EnqueueAck(senderEndpoint, package._datagramSequenceNumber);
					//}

					foreach (var message in messages)
					{
						message.Timer.Restart();
						TraceReceive(message /*, seqNo*/);
						HandlePackage(message, senderEndpoint);
						message.PutPool();
					}

					package.PutPool();
				}
				else if (header.isACK && header.isValid)
				{
					HandleAck(receiveBytes, senderEndpoint);
				}
				else if (header.isNAK && header.isValid)
				{
					HandleNak(receiveBytes, senderEndpoint);
				}
				else if (!header.isValid)
				{
					Log.Warn("!!!! ERROR, Invalid header !!!!!");
				}
			}
		}

		private void HandleQuery(byte[] receiveBytes, IPEndPoint senderEndpoint)
		{
			if (receiveBytes[0] != 0xFE || receiveBytes[1] != 0xFD) return;

			byte packetId = receiveBytes[2];
			switch (packetId)
			{
				case 0x09:
				{
					byte[] buffer = new byte[17];
					// ID
					buffer[0] = 0x09;

					// Sequence number
					buffer[1] = receiveBytes[3];
					buffer[2] = receiveBytes[4];
					buffer[3] = receiveBytes[5];
					buffer[4] = receiveBytes[6];

					// Textual representation of int32 (token) with null terminator
					string str = new Random().Next().ToString(CultureInfo.InvariantCulture) + "\x00";
					Buffer.BlockCopy(str.ToCharArray(), 0, buffer, 5, 11);

					_listener.Send(buffer, buffer.Length, senderEndpoint);
					break;
				}
				case 0x00:
				{
					var stream = new MemoryStream();

					bool isFullStatRequest = receiveBytes.Length == 15;
					Log.InfoFormat("Full request: {0}", isFullStatRequest);

					// ID
					stream.WriteByte(0x00);

					// Sequence number
					stream.WriteByte(receiveBytes[3]);
					stream.WriteByte(receiveBytes[4]);
					stream.WriteByte(receiveBytes[5]);
					stream.WriteByte(receiveBytes[6]);

					//{
					//	string str = "splitnum\0";
					//	byte[] bytes = Encoding.ASCII.GetBytes(str.ToCharArray());
					//	stream.Write(bytes, 0, bytes.Length);
					//}

					var data = new Dictionary<string, string>
					{
						{"splitnum", "" + (char) 128},
						{"hostname", "Personal Minecraft Server"},
						{"gametype", "SMP"},
						{"game_id", "MINECRAFTPE"},
						{"version", "0.10.5 alpha"},
						{"server_engine", "MiNET v0.0.0"},
						{"plugins", "MiNET v0.0.0"},
						{"map", "world"},
						{"numplayers", _playerSessions.Count.ToString(CultureInfo.InvariantCulture)},
						{"maxplayers", "4000"},
						{"whitelist", "off"},
						//{"hostip", "192.168.0.1"},
						//{"hostport", "19132"}
					};

					foreach (KeyValuePair<string, string> valuePair in data)
					{
						string key = valuePair.Key + "\x00" + valuePair.Value + "\x00";
						byte[] bytes = Encoding.ASCII.GetBytes(key.ToCharArray());
						stream.Write(bytes, 0, bytes.Length);
					}

					{
						string str = "\x00\x01player_\x00\x00";
						byte[] bytes = Encoding.ASCII.GetBytes(str.ToCharArray());
						stream.Write(bytes, 0, bytes.Length);
					}

					// End the stream with 0 byte
					stream.WriteByte(0);
					var buffer = stream.ToArray();
					_listener.Send(buffer, buffer.Length, senderEndpoint);
					break;
				}
				default:
					return;
			}
		}

		private void HandleAck(byte[] receiveBytes, IPEndPoint senderEndpoint)
		{
			PlayerNetworkSession session;
			if (!_playerSessions.TryGetValue(senderEndpoint, out session)) return;

			session.LastUpdatedTime = DateTime.UtcNow;

			Ack ack = Ack.CreateObject();
			ack.Decode(receiveBytes);

			int ackSeqNo = ack.sequenceNumber.IntValue();
			int toAckSeqNo = ack.toSequenceNumber.IntValue();
			if (ack.onlyOneSequence == 1) toAckSeqNo = ackSeqNo;

			ack.PutPool();

			var queue = session.WaitingForAcksQueue;

			for (int i = ackSeqNo; i <= toAckSeqNo; i++)
			{
				Datagram datagram;
				if (queue.TryRemove(i, out datagram))
				{
					foreach (MessagePart part in datagram.MessageParts)
					{
						part.PutPool();
					}
					datagram.PutPool();
					Log.DebugFormat("Remove ACK #{0}. Queue size={1}", i, queue.Count);
				}
				else
				{
					Log.DebugFormat("Failed to remove ACK #{0}. Queue size={1}", i, queue.Count);
				}
			}
		}

		private void HandleNak(byte[] receiveBytes, IPEndPoint senderEndpoint)
		{
			PlayerNetworkSession session;
			if (!_playerSessions.TryGetValue(senderEndpoint, out session)) return;

			Nak nak = Nak.CreateObject();
			nak.Decode(receiveBytes);

			int ackSeqNo = nak.sequenceNumber.IntValue();
			int toAckSeqNo = nak.toSequenceNumber.IntValue();
			if (nak.onlyOneSequence == 1) toAckSeqNo = ackSeqNo;

			nak.PutPool();

			var queue = session.WaitingForAcksQueue;

			for (int i = ackSeqNo; i <= toAckSeqNo; i++)
			{
				Log.DebugFormat("NAK from Player {1} #{0}", i, session.Player.Username);

				Datagram datagram;
				if (queue.TryGetValue(i, out datagram))
				{
					SendDatagram(senderEndpoint, datagram, true);
					Log.DebugFormat("Resent #{0}", i);
				}
				else
				{
					Log.WarnFormat("No datagram #{0} to resend", i);
				}
			}
		}

		/// <summary>
		///     Handles the specified package.
		/// </summary>
		/// <param name="message">The package.</param>
		/// <param name="senderEndpoint">The sender's endpoint.</param>
		private void HandlePackage(Package message, IPEndPoint senderEndpoint)
		{
			if (typeof (UnknownPackage) == message.GetType())
			{
				return;
			}

			if (_playerSessions.ContainsKey(senderEndpoint))
			{
				PlayerNetworkSession playerSession = _playerSessions[senderEndpoint];
				playerSession.Player.HandlePackage(message);
				playerSession.LastUpdatedTime = DateTime.UtcNow;

				if (typeof (DisconnectionNotification) == message.GetType())
				{
					PlayerNetworkSession value;
					_playerSessions.TryRemove(senderEndpoint, out value);
				}
			}
		}

		private void EnqueueAck(IPEndPoint senderEndpoint, Int24 sequenceNumber)
		{
			_numberOfAckSent++;

			if (_playerSessions.ContainsKey(senderEndpoint))
			{
				var session = _playerSessions[senderEndpoint];
				session.PlayerAckQueue.Enqueue(sequenceNumber.IntValue());
			}
		}

		private void Update(object state)
		{
			if (_isPerformanceTest) return;

			Parallel.ForEach(_playerSessions.Values.ToArray(), delegate(PlayerNetworkSession session)
			{
				long lastUpdate = session.LastUpdatedTime.Ticks/TimeSpan.TicksPerMillisecond;
				long now = DateTime.UtcNow.Ticks/TimeSpan.TicksPerMillisecond;
				if (lastUpdate + 10000 < now)
				{
					// Disconnect user
					HandlePackage(new DisconnectionNotification(), session.EndPoint);

					return;
				}
				else if (lastUpdate + 8500 < now)
				{
					session.Player.DetectLostConnection();
				}

				var queue = session.WaitingForAcksQueue;

				foreach (var datagram in queue.Values)
				{
					if (!datagram.Timer.IsRunning)
					{
						Log.DebugFormat("Timer not running for #{0}", datagram.Header.datagramSequenceNumber);
					}

					if (datagram.Timer.ElapsedMilliseconds > 5000)
					{
						Datagram deleted;
						if (queue.TryRemove(datagram.Header.datagramSequenceNumber, out deleted))
						{
							Log.DebugFormat("Cleaned #{0}", deleted.Header.datagramSequenceNumber.IntValue());
							foreach (MessagePart part in deleted.MessageParts)
							{
								part.PutPool();
							}
							deleted.PutPool();
						}
					}
				}
			});
		}

		private void SendAckQueue(object state)
		{
			Parallel.ForEach(_playerSessions.Values.ToArray(), delegate(PlayerNetworkSession session)
			{
				var queue = session.PlayerAckQueue;
				int lenght = queue.Count;

				if (lenght == 0) return;

				Acks acks = Acks.CreateObject();
				for (int i = 0; i < lenght; i++)
				{
					int ack;
					if (!session.PlayerAckQueue.TryDequeue(out ack)) break;

					acks.acks.Add(ack);
				}

				if (acks.acks.Count > 0)
				{
					byte[] data = acks.Encode();
					SendData(data, session.EndPoint);
				}

				acks.PutPool();
			});
		}

		public void SendPackage(IPEndPoint senderEndpoint, List<Package> messages, short mtuSize, ref int datagramSequenceNumber, ref int reliableMessageNumber, Reliability reliability = Reliability.Reliable)
		{
			if (messages.Count == 0) return;

			Datagram.CreateDatagrams(messages, mtuSize, ref datagramSequenceNumber, ref reliableMessageNumber, senderEndpoint, SendDatagram);

			foreach (var message in messages)
			{
				if (message is InternalPing)
				{
					_latency = message.Timer.ElapsedMilliseconds;
				}

				TraceSend(message);

				message.PutPool();
			}
		}

		private void SendDatagram(IPEndPoint senderEndpoint, Datagram datagram)
		{
			SendDatagram(senderEndpoint, datagram, false);
		}


		private void SendDatagram(IPEndPoint senderEndpoint, Datagram datagram, bool isResend)
		{
			if (datagram.MessageParts.Count != 0)
			{
				byte[] data = datagram.Encode();

				datagram.Timer.Restart();
				SendData(data, senderEndpoint);

				if (_playerSessions.ContainsKey(senderEndpoint) && !isResend && !_isPerformanceTest)
				{
					PlayerNetworkSession session = _playerSessions[senderEndpoint];
					session.WaitingForAcksQueue.TryAdd(datagram.Header.datagramSequenceNumber, datagram);
				}
			}

			if (_isPerformanceTest)
			{
				foreach (MessagePart part in datagram.MessageParts)
				{
					part.PutPool();
				}

				datagram.PutPool();
			}
		}


		/// <summary>
		///     Sends the data.
		/// </summary>
		/// <param name="data">The data.</param>
		/// <param name="targetEndpoint">The target endpoint.</param>
		private void SendData(byte[] data, IPEndPoint targetEndpoint)
		{
			if (_throughPut == null)
			{
				_throughPut = new Timer(delegate(object state)
				{
					int threads;
					int portThreads;
					ThreadPool.GetAvailableThreads(out threads, out portThreads);
					double kbitPerSecondOut = _totalPacketSizeOut*8/1000000D;
					double kbitPerSecondIn = _totalPacketSizeIn*8/1000000D;
					Log.InfoFormat("TT {4:00}ms Ly {6:00}ms {5} Pl(s) Pkt(#/s) ({0} {2}) ACKs {1}/s Tput(Mbit/s) ({3:F} {7:F}) Avail {8}kb Threads {9} Compl.ports {10}",
						_numberOfPacketsOutPerSecond, _numberOfAckSent, _numberOfPacketsInPerSecond, kbitPerSecondOut, _level.LastTickProcessingTime,
						_level.Players.Count, _latency, kbitPerSecondIn, _availableBytes/1000, threads, portThreads);

					_numberOfAckSent = 0;
					_totalPacketSizeOut = 0;
					_totalPacketSizeIn = 0;
					_numberOfPacketsOutPerSecond = 0;
					_numberOfPacketsInPerSecond = 0;
				}, null, 1000, 1000);
			}

			//_listener.SendAsync(data, data.Length, targetEndpoint).Wait(); // Has thread pooling issues?
			_listener.Send(data, data.Length, targetEndpoint); // Less thread-issues it seems

			_numberOfPacketsOutPerSecond++;
			_totalPacketSizeOut += data.Length;
		}

		// ReSharper disable once UnusedMember.Global

		/// <summary>
		///     Converts a byte[] to string.
		/// </summary>
		/// <param name="ba">The data to convert.</param>
		/// <returns></returns>
		public static string ByteArrayToString(byte[] ba)
		{
			StringBuilder hex = new StringBuilder((ba.Length*2) + 100);
			hex.Append("{");
			foreach (byte b in ba)
				hex.AppendFormat("0x{0:x2},", b);
			hex.Append("}");
			return hex.ToString();
		}


		private static void TraceReceive(Package message, int refNumber = 0)
		{
			if (_isPerformanceTest || !Debugger.IsAttached || !Log.IsDebugEnabled) return;

			if (!(message is InternalPing) /*&& message.Id != (int) DefaultMessageIdTypes.ID_CONNECTED_PING && message.Id != (int) DefaultMessageIdTypes.ID_UNCONNECTED_PING*/)
			{
				Log.DebugFormat("> Receive: {0}: {1} (0x{0:x2}) #{2}", message.Id, message.GetType().Name, refNumber);
			}
		}

		private static void TraceSend(Package message)
		{
			if (_isPerformanceTest || !Debugger.IsAttached || !Log.IsDebugEnabled) return;

			if (!(message is InternalPing) /*&& message.Id != (int) DefaultMessageIdTypes.ID_CONNECTED_PONG && message.Id != (int) DefaultMessageIdTypes.ID_UNCONNECTED_PONG*/)
			{
				Log.DebugFormat("<    Send: {0}: {1} (0x{0:x2})", message.Id, message.GetType().Name);
			}
		}
	}
}<|MERGE_RESOLUTION|>--- conflicted
+++ resolved
@@ -2,13 +2,10 @@
 using System.Collections.Concurrent;
 using System.Collections.Generic;
 using System.Diagnostics;
-<<<<<<< HEAD
 using System.Globalization;
 using System.IO;
-=======
 using System.IO;
 using System.IO.Compression;
->>>>>>> 86ee3d02
 using System.Linq;
 using System.Net;
 using System.Net.Sockets;
@@ -337,9 +334,10 @@
 
 						var packet = new UnconnectedPong
 						{
-							serverId = 12345,
-							pingId = 100 /*incoming.pingId*/,
-							serverName = "MCCPP;Demo;MiNET - Another MC server"
+							serverId = 22345,
+							pingId = incoming.pingId /*incoming.pingId*/,
+							//serverName = "MCCPP;MiNET - Another MC server"
+							serverName = "MCPE;Minecraft: PE Server;27;0.11.0;0;20"
 						};
 						var data = packet.Encode();
 						TraceSend(packet);
@@ -453,7 +451,7 @@
 					//	|| reliability == Reliability.ReliableOrdered
 					//	)
 					//{
-					EnqueueAck(senderEndpoint, package._datagramSequenceNumber);
+						EnqueueAck(senderEndpoint, package._datagramSequenceNumber);
 					//}
 
 					foreach (var message in messages)
@@ -488,7 +486,7 @@
 			byte packetId = receiveBytes[2];
 			switch (packetId)
 			{
-				case 0x09:
+					case 0x09:
 				{
 					byte[] buffer = new byte[17];
 					// ID
