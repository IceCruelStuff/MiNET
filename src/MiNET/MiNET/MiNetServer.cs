--- conflicted
+++ resolved
@@ -416,20 +416,7 @@
 			}
 		}
 
-<<<<<<< HEAD
 		private void EnueueAck(IPEndPoint senderEndpoint, Int24 sequenceNumber)
-=======
-		/// <summary>
-		/// Sends a package.
-		/// </summary>
-		/// <param name="senderEndpoint">The sender endpoint.</param>
-		/// <param name="messages">The packets.</param>
-		/// <param name="mtuSize">Size of the mtu.</param>
-		/// <param name="datagramSequenceNumber">The datagram sequence number.</param>
-		/// <param name="reliableMessageNumber">The reliable message number.</param>
-		/// <param name="reliability">The reliability.</param>
-		public void SendPackage(IPEndPoint senderEndpoint, List<Package> messages, short mtuSize, ref int datagramSequenceNumber, ref int reliableMessageNumber, Reliability reliability = Reliability.RELIABLE)
->>>>>>> be6fd122
 		{
 			var ack = Ack.CreateObject();
 			ack.sequenceNumber = sequenceNumber;
@@ -482,19 +469,19 @@
 				}
 
 				if (acks.acks.Count > 0)
-				{
+					{
 					byte[] data = acks.Encode();
 					SendData(data, session.EndPoint);
 				}
-			}
-		}
+					}
+				}
 
 		private static ObjectPool2<UdpClient> _udpPool = new ObjectPool2<UdpClient>(() => new UdpClient());
 
 		static MiNetServer()
 		{
 			_udpPool.FillPool(100);
-		}
+			}
 
 
 		public void SendPackage(IPEndPoint senderEndpoint, List<Package> messages, short mtuSize, ref int datagramSequenceNumber, ref int reliableMessageNumber, Reliability reliability = Reliability.RELIABLE)
@@ -515,16 +502,7 @@
 			}
 		}
 
-<<<<<<< HEAD
 		private void GetValue(IPEndPoint senderEndpoint, Datagram datagram)
-=======
-		/// <summary>
-		/// Sends the ack.
-		/// </summary>
-		/// <param name="senderEndpoint">The sender endpoint.</param>
-		/// <param name="sequenceNumber">The sequence number.</param>
-		private void SendAck(IPEndPoint senderEndpoint, Int24 sequenceNumber)
->>>>>>> be6fd122
 		{
 			Task<int> task = null;
 			if (datagram.MessageParts.Count != 0)
@@ -534,7 +512,7 @@
 				SendData(data, senderEndpoint);
 
 				foreach (MessagePart part in datagram.MessageParts)
-				{
+			{
 					part.Buffer = null;
 					part.PutPool();
 				}
@@ -592,7 +570,7 @@
 			_totalPacketSizeOut += data.Length;
 		}
 
-		// ReSharper disable once UnusedMember.Global	
+		// ReSharper disable once UnusedMember.Global
 	
 		/// <summary>
 		/// Converts a byte[] to string.
@@ -616,10 +594,10 @@
 		private static void TraceReceive(Package message)
 		{
 			if (Log.IsDebugEnabled)
-				if (message.Id != (int) DefaultMessageIdTypes.ID_CONNECTED_PING && message.Id != (int) DefaultMessageIdTypes.ID_UNCONNECTED_PING)
-				{
+			if (message.Id != (int) DefaultMessageIdTypes.ID_CONNECTED_PING && message.Id != (int) DefaultMessageIdTypes.ID_UNCONNECTED_PING)
+			{
 					//Log.DebugFormat("> Receive: {0}: {1} (0x{0:x2})", message.Id, message.GetType().Name);
-				}
+			}
 		}
 
 		/// <summary>
@@ -629,10 +607,10 @@
 		private static void TraceSend(Package message)
 		{
 			if (Log.IsDebugEnabled)
-				if (message.Id != (int) DefaultMessageIdTypes.ID_CONNECTED_PONG && message.Id != (int) DefaultMessageIdTypes.ID_UNCONNECTED_PONG)
-				{
+			if (message.Id != (int) DefaultMessageIdTypes.ID_CONNECTED_PONG && message.Id != (int) DefaultMessageIdTypes.ID_UNCONNECTED_PONG)
+			{
 					//Log.DebugFormat("<    Send: {0}: {1} (0x{0:x2})", message.Id, message.GetType().Name);
-				}
+			}
 		}
 	}
 }