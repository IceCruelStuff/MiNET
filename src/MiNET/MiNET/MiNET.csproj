﻿<?xml version="1.0" encoding="utf-8"?>
<Project ToolsVersion="12.0" DefaultTargets="Build" xmlns="http://schemas.microsoft.com/developer/msbuild/2003">
  <Import Project="$(MSBuildExtensionsPath)\$(MSBuildToolsVersion)\Microsoft.Common.props" Condition="Exists('$(MSBuildExtensionsPath)\$(MSBuildToolsVersion)\Microsoft.Common.props')" />
  <PropertyGroup>
    <Configuration Condition=" '$(Configuration)' == '' ">Debug</Configuration>
    <Platform Condition=" '$(Platform)' == '' ">AnyCPU</Platform>
    <ProjectGuid>{B7049BF1-2DB0-435D-9791-09AB61018685}</ProjectGuid>
    <OutputType>Library</OutputType>
    <AppDesignerFolder>Properties</AppDesignerFolder>
    <RootNamespace>MiNET</RootNamespace>
    <AssemblyName>MiNET</AssemblyName>
    <TargetFrameworkVersion>v4.6</TargetFrameworkVersion>
    <FileAlignment>512</FileAlignment>
    <SolutionDir Condition="$(SolutionDir) == '' Or $(SolutionDir) == '*Undefined*'">..\</SolutionDir>
    <RestorePackages>true</RestorePackages>
    <TargetFrameworkProfile />
  </PropertyGroup>
  <PropertyGroup Condition=" '$(Configuration)|$(Platform)' == 'Debug|AnyCPU' ">
    <DebugSymbols>true</DebugSymbols>
    <DebugType>full</DebugType>
    <Optimize>false</Optimize>
    <OutputPath>bin\Debug\</OutputPath>
    <DefineConstants>DEBUG;TRACE</DefineConstants>
    <ErrorReport>prompt</ErrorReport>
    <WarningLevel>4</WarningLevel>
  </PropertyGroup>
  <PropertyGroup Condition=" '$(Configuration)|$(Platform)' == 'Release|AnyCPU' ">
    <DebugType>pdbonly</DebugType>
    <Optimize>true</Optimize>
    <OutputPath>bin\Release\</OutputPath>
    <DefineConstants>TRACE</DefineConstants>
    <ErrorReport>prompt</ErrorReport>
    <WarningLevel>4</WarningLevel>
  </PropertyGroup>
  <ItemGroup>
    <Reference Include="fNbt, Version=0.6.3.0, Culture=neutral, processorArchitecture=MSIL">
      <SpecificVersion>False</SpecificVersion>
      <HintPath>..\packages\fNbt.0.6.3\lib\net35-client\fNbt.dll</HintPath>
    </Reference>
    <Reference Include="LibNoise">
      <HintPath>..\packages\LibNoise.0.2\lib\NET45\LibNoise.dll</HintPath>
    </Reference>
    <Reference Include="log4net, Version=1.2.15.0, Culture=neutral, PublicKeyToken=669e0ddf0bb1aa2a, processorArchitecture=MSIL">
      <HintPath>..\packages\log4net.2.0.5\lib\net45-full\log4net.dll</HintPath>
      <Private>True</Private>
    </Reference>
    <Reference Include="Microsoft.AspNet.Identity.Core, Version=2.0.0.0, Culture=neutral, PublicKeyToken=31bf3856ad364e35, processorArchitecture=MSIL">
      <SpecificVersion>False</SpecificVersion>
      <HintPath>..\packages\Microsoft.AspNet.Identity.Core.2.2.1\lib\net45\Microsoft.AspNet.Identity.Core.dll</HintPath>
    </Reference>
    <Reference Include="System" />
    <Reference Include="System.Configuration" />
    <Reference Include="System.Core" />
    <Reference Include="System.Drawing" />
    <Reference Include="System.Xml.Linq" />
    <Reference Include="System.Data.DataSetExtensions" />
    <Reference Include="Microsoft.CSharp" />
    <Reference Include="System.Data" />
    <Reference Include="System.Xml" />
  </ItemGroup>
  <ItemGroup>
    <Compile Include="AlwaysFullHungerManager.cs" />
    <Compile Include="BlockEntities\BlockEntity.cs" />
    <Compile Include="BlockEntities\BlockEntityFactory.cs" />
    <Compile Include="BlockEntities\ChestBlockEntity.cs" />
    <Compile Include="BlockEntities\EnchantingTableBlockEntity.cs" />
    <Compile Include="BlockEntities\FurnaceBlockEntity.cs" />
    <Compile Include="BlockEntities\ItemFrameBlockEntity.cs" />
    <Compile Include="BlockEntities\Sign.cs" />
    <Compile Include="BlockEntities\SkullBlockEntity.cs" />
    <Compile Include="BlockFace.cs" />
    <Compile Include="Blocks\AcaciaFenceGate.cs" />
    <Compile Include="Blocks\AcaciaLeaves.cs" />
    <Compile Include="Blocks\AcaciaLog.cs" />
    <Compile Include="Blocks\AcaciaStairs.cs" />
    <Compile Include="Blocks\ActivatorRail.cs" />
    <Compile Include="Blocks\Anvil.cs" />
    <Compile Include="Blocks\Bed.cs" />
    <Compile Include="Blocks\Beetroot.cs" />
    <Compile Include="Blocks\BirchFenceGate.cs" />
    <Compile Include="Blocks\BirchWoodStairs.cs" />
    <Compile Include="Blocks\BlockStairs.cs" />
    <Compile Include="Blocks\BookShelf.cs" />
    <Compile Include="Blocks\BrewingStand.cs" />
    <Compile Include="Blocks\Bricks.cs" />
    <Compile Include="Blocks\BrickStairs.cs" />
    <Compile Include="Blocks\BrownMushroom.cs" />
    <Compile Include="Blocks\BrownMushroomBlock.cs" />
    <Compile Include="Blocks\Button.cs" />
    <Compile Include="Blocks\Cactus.cs" />
    <Compile Include="Blocks\Cake.cs" />
    <Compile Include="Blocks\Carpet.cs" />
    <Compile Include="Blocks\Carrots.cs" />
    <Compile Include="Blocks\Clay.cs" />
    <Compile Include="Blocks\CobblestoneWall.cs" />
    <Compile Include="Blocks\Cobweb.cs" />
    <Compile Include="Blocks\Cocoa.cs" />
    <Compile Include="Blocks\Wheat.cs" />
    <Compile Include="Blocks\RedMushroom.cs" />
    <Compile Include="Blocks\YellowFlower.cs" />
    <Compile Include="Blocks\DarkOakFenceGate.cs" />
    <Compile Include="Blocks\DaylightDetector.cs" />
    <Compile Include="Blocks\DeadBush.cs" />
    <Compile Include="Blocks\DetectorRail.cs" />
    <Compile Include="Blocks\DiamondBlock.cs" />
    <Compile Include="Blocks\Dispenser.cs" />
    <Compile Include="Blocks\EmeraldBlock.cs" />
    <Compile Include="Blocks\EmeraldOre.cs" />
    <Compile Include="Blocks\EnchantingTable.cs" />
    <Compile Include="Blocks\EndPortalFrame.cs" />
    <Compile Include="Blocks\EndStone.cs" />
    <Compile Include="Blocks\Flower.cs" />
    <Compile Include="Blocks\FlowerPot.cs" />
    <Compile Include="Blocks\GlassPane.cs" />
    <Compile Include="Blocks\GlowingObsidian.cs" />
    <Compile Include="Blocks\LitRedstoneOre.cs" />
    <Compile Include="Blocks\Glowstone.cs" />
    <Compile Include="Blocks\HardenedClay.cs" />
    <Compile Include="Blocks\HayBlock.cs" />
    <Compile Include="Blocks\DaylightDetectorInverted.cs" />
    <Compile Include="Blocks\InvisibleBedrock.cs" />
    <Compile Include="Blocks\IronBars.cs" />
    <Compile Include="Blocks\IronBlock.cs" />
    <Compile Include="Blocks\IronDoor.cs" />
    <Compile Include="Blocks\IronTrapdoor.cs" />
    <Compile Include="Blocks\ItemFrame.cs" />
    <Compile Include="Blocks\LitPumpkin.cs" />
    <Compile Include="Blocks\JungleFenceGate.cs" />
    <Compile Include="Blocks\Ladder.cs" />
    <Compile Include="Blocks\Leaves.cs" />
    <Compile Include="Blocks\Lever.cs" />
    <Compile Include="Blocks\Waterlily.cs" />
    <Compile Include="Blocks\Melon.cs" />
    <Compile Include="Blocks\Skull.cs" />
    <Compile Include="Blocks\MonsterEgg.cs" />
    <Compile Include="Blocks\MonsterSpawner.cs" />
    <Compile Include="Blocks\MossStone.cs" />
    <Compile Include="Blocks\Mycelium.cs" />
    <Compile Include="Blocks\NetherBrick.cs" />
    <Compile Include="Blocks\NetherBrickFence.cs" />
    <Compile Include="Blocks\QuartzOre.cs" />
    <Compile Include="Blocks\Netherrack.cs" />
    <Compile Include="Blocks\NetherReactorCore.cs" />
    <Compile Include="Blocks\NetherWart.cs" />
    <Compile Include="Blocks\NoteBlock.cs" />
    <Compile Include="Blocks\PackedIce.cs" />
    <Compile Include="Blocks\Podzol.cs" />
    <Compile Include="Blocks\Portal.cs" />
    <Compile Include="Blocks\Potatoes.cs" />
    <Compile Include="Blocks\GoldenRail.cs" />
    <Compile Include="Blocks\Pumpkin.cs" />
    <Compile Include="Blocks\QuartzBlock.cs" />
    <Compile Include="Blocks\Rail.cs" />
    <Compile Include="Blocks\RedMushroomBlock.cs" />
    <Compile Include="Blocks\RedstoneBlock.cs" />
    <Compile Include="Blocks\LitRedstoneLamp.cs" />
    <Compile Include="Blocks\RedstoneLamp.cs" />
    <Compile Include="Blocks\RedstoneOre.cs" />
    <Compile Include="Blocks\PoweredRepeater.cs" />
    <Compile Include="Blocks\UnpoweredRepeater.cs" />
    <Compile Include="Blocks\RedstoneTorch.cs" />
    <Compile Include="Blocks\UnlitRedstoneTorch.cs" />
    <Compile Include="Blocks\RedstoneWire.cs" />
    <Compile Include="Blocks\SoulSand.cs" />
    <Compile Include="Blocks\Sponge.cs" />
    <Compile Include="Blocks\SpruceFenceGate.cs" />
    <Compile Include="Blocks\StainedHardenedClay.cs" />
    <Compile Include="Blocks\StoneButton.cs" />
    <Compile Include="Blocks\Stonecutter.cs" />
    <Compile Include="Blocks\StonePressurePlate.cs" />
    <Compile Include="Blocks\Reeds.cs" />
    <Compile Include="Blocks\Sunflower.cs" />
    <Compile Include="Blocks\SnowLayer.cs" />
    <Compile Include="Blocks\Trapdoor.cs" />
    <Compile Include="Blocks\TrappedChest.cs" />
    <Compile Include="Blocks\Tripwire.cs" />
    <Compile Include="Blocks\TripwireHook.cs" />
    <Compile Include="Blocks\Vine.cs" />
<<<<<<< HEAD
    <Compile Include="Blocks\HeavyWeightedPressurePlate.cs" />
    <Compile Include="Blocks\LightWeightedPressurePlate.cs" />
=======
    <Compile Include="Blocks\WeightedPressurePlateHeavy.cs" />
    <Compile Include="Blocks\WeightedPressurePlateLight.cs" />
>>>>>>> ef5b5109
    <Compile Include="Blocks\WoodenButton.cs" />
    <Compile Include="Blocks\CoalBlock.cs" />
    <Compile Include="Blocks\CoalOre.cs" />
    <Compile Include="Blocks\Cobblestone.cs" />
    <Compile Include="Blocks\CobbleStoneStairs.cs" />
    <Compile Include="Blocks\CraftingTable.cs" />
    <Compile Include="Blocks\DarkOakStairs.cs" />
    <Compile Include="Blocks\DiamondOre.cs" />
    <Compile Include="Blocks\Dirt.cs" />
    <Compile Include="Blocks\DoubleStoneSlab.cs" />
    <Compile Include="Blocks\DoubleWoodSlab.cs" />
    <Compile Include="Blocks\Farmland.cs" />
    <Compile Include="Blocks\Fence.cs" />
    <Compile Include="Blocks\Fencegate.cs" />
    <Compile Include="Blocks\Fire.cs" />
    <Compile Include="Blocks\Flowing.cs" />
    <Compile Include="Blocks\FlowingLava.cs" />
    <Compile Include="Blocks\FlowingWater.cs" />
    <Compile Include="Blocks\Furnace.cs" />
    <Compile Include="Blocks\Glass.cs" />
    <Compile Include="Blocks\GoldBlock.cs" />
    <Compile Include="Blocks\GoldOre.cs" />
    <Compile Include="Blocks\Grass.cs" />
    <Compile Include="Blocks\Gravel.cs" />
    <Compile Include="Blocks\Ice.cs" />
    <Compile Include="Blocks\IronOre.cs" />
    <Compile Include="Blocks\JungleWoodStairs.cs" />
    <Compile Include="Blocks\LapisBlock.cs" />
    <Compile Include="Blocks\LapisOre.cs" />
    <Compile Include="Blocks\LitFurnace.cs" />
    <Compile Include="Blocks\Obsidian.cs" />
    <Compile Include="Blocks\Sandstone.cs" />
    <Compile Include="Blocks\Snow.cs" />
    <Compile Include="Blocks\Stationary.cs" />
    <Compile Include="Blocks\StationaryLava.cs" />
    <Compile Include="Blocks\NetherBrickStairs.cs" />
    <Compile Include="Blocks\OakWoodStairs.cs" />
    <Compile Include="Blocks\QuartzStairs.cs" />
    <Compile Include="Blocks\Sand.cs" />
    <Compile Include="Blocks\SandStoneStairs.cs" />
    <Compile Include="Blocks\Sapling.cs" />
    <Compile Include="Blocks\SpruceWoodStairs.cs" />
    <Compile Include="Blocks\StandingSign.cs" />
    <Compile Include="Blocks\Stone.cs" />
    <Compile Include="Blocks\StoneBrick.cs" />
    <Compile Include="Blocks\StoneBrickStairs.cs" />
    <Compile Include="Blocks\StoneSlab.cs" />
    <Compile Include="Blocks\TallGrass.cs" />
    <Compile Include="Blocks\GrassPath.cs" />
    <Compile Include="Blocks\Torch.cs" />
    <Compile Include="Blocks\WallSign.cs" />
    <Compile Include="Blocks\StationaryWater.cs" />
    <Compile Include="Blocks\Log.cs" />
    <Compile Include="Blocks\Planks.cs" />
    <Compile Include="Blocks\WoodenPressurePlate.cs" />
    <Compile Include="Blocks\WoodSlab.cs" />
    <Compile Include="Blocks\Tnt.cs" />
    <Compile Include="Blocks\Wool.cs" />
    <Compile Include="ConnectionState.cs" />
    <Compile Include="Crafting\Recipe.cs" />
    <Compile Include="Effects\Absorption.cs" />
    <Compile Include="Effects\Blindness.cs" />
    <Compile Include="Effects\Effect.cs" />
    <Compile Include="Effects\FireResistance.cs" />
    <Compile Include="Effects\Haste.cs" />
    <Compile Include="Effects\HealthBoost.cs" />
    <Compile Include="Effects\Hunger.cs" />
    <Compile Include="Effects\InstantHealth.cs" />
    <Compile Include="Effects\InstantDamage.cs" />
    <Compile Include="Effects\Invisibility.cs" />
    <Compile Include="Effects\JumpBoost.cs" />
    <Compile Include="Effects\MiningFatigue.cs" />
    <Compile Include="Effects\Nausea.cs" />
    <Compile Include="Effects\NightVision.cs" />
    <Compile Include="Effects\Poison.cs" />
    <Compile Include="Effects\Regeneration.cs" />
    <Compile Include="Effects\Resistance.cs" />
    <Compile Include="Effects\Saturation.cs" />
    <Compile Include="Effects\Slowness.cs" />
    <Compile Include="Effects\Speed.cs" />
    <Compile Include="Effects\Strength.cs" />
    <Compile Include="Effects\WaterBreathing.cs" />
    <Compile Include="Effects\Weakness.cs" />
    <Compile Include="Effects\Wither.cs" />
    <Compile Include="Entities\Arrow.cs" />
    <Compile Include="Entities\Egg.cs" />
    <Compile Include="Entities\Entity.cs" />
    <Compile Include="Entities\ImageProviders\MapImageProvider.cs" />
    <Compile Include="Entities\ImageProviders\IMapImageProvider.cs" />
    <Compile Include="Entities\ImageProviders\RandomColorMapImageProvider.cs" />
    <Compile Include="Entities\ImageProviders\TextMapImageProvider.cs" />
    <Compile Include="Entities\ImageProviders\VideoImageProvider.cs" />
    <Compile Include="Entities\Lightning.cs" />
    <Compile Include="Entities\MapEntity.cs" />
    <Compile Include="Entities\MobTypes.cs" />
    <Compile Include="Entities\PlayerMob.cs" />
    <Compile Include="Entities\ItemEntity.cs" />
    <Compile Include="Entities\Mob.cs" />
    <Compile Include="Entities\PrimedTnt.cs" />
    <Compile Include="Entities\Snowball.cs" />
    <Compile Include="Entities\Projectile.cs" />
    <Compile Include="GreyListManager.cs" />
    <Compile Include="HungerManager.cs" />
    <Compile Include="Inventory.cs" />
    <Compile Include="InventoryManager.cs" />
    <Compile Include="InventoryUtils.cs" />
    <Compile Include="Items\FoodItem.cs" />
    <Compile Include="Items\ItemAir.cs" />
    <Compile Include="Items\ItemApple.cs" />
    <Compile Include="Items\ItemArrow.cs" />
    <Compile Include="Items\ItemBakedPotato.cs" />
    <Compile Include="Items\ItemBed.cs" />
    <Compile Include="Items\ItemBow.cs" />
    <Compile Include="Items\ItemBread.cs" />
    <Compile Include="Items\ItemCarrot.cs" />
    <Compile Include="Items\ItemChest.cs" />
    <Compile Include="Items\ItemCoal.cs" />
    <Compile Include="Items\ItemCommand.cs" />
    <Compile Include="Items\ItemCoockedChicken.cs" />
    <Compile Include="Items\ItemCookedPorkshop.cs" />
    <Compile Include="Items\ItemCookie.cs" />
    <Compile Include="Items\ItemDiamond.cs" />
    <Compile Include="Items\ItemDiamondAxe.cs" />
    <Compile Include="Items\ItemDiamondBoots.cs" />
    <Compile Include="Items\ItemDiamondChestplate.cs" />
    <Compile Include="Items\ItemDiamondHelmet.cs" />
    <Compile Include="Items\ItemDiamondHoe.cs" />
    <Compile Include="Items\ItemDiamondPickaxe.cs" />
    <Compile Include="Items\ItemDiamondShovel.cs" />
    <Compile Include="Items\ItemDiamondLeggings.cs" />
    <Compile Include="Items\ItemDiamondSword.cs" />
    <Compile Include="Items\ItemEgg.cs" />
    <Compile Include="Items\ItemEmptyMap.cs" />
    <Compile Include="Items\ItemEnchantingTable.cs" />
    <Compile Include="Items\ItemFurnace.cs" />
    <Compile Include="Items\ItemGoldAxe.cs" />
    <Compile Include="Items\ItemGoldenApple.cs" />
    <Compile Include="Items\ItemGoldHoe.cs" />
    <Compile Include="Items\ItemGoldPickaxe.cs" />
    <Compile Include="Items\ItemGoldShovel.cs" />
    <Compile Include="Items\ItemGoldSword.cs" />
    <Compile Include="Items\ItemGoldBoots.cs" />
    <Compile Include="Items\ItemGoldChestplate.cs" />
    <Compile Include="Items\ItemGoldHelmet.cs" />
    <Compile Include="Items\ItemGoldLeggings.cs" />
    <Compile Include="Items\ItemHoe.cs" />
    <Compile Include="Items\ItemIronAxe.cs" />
    <Compile Include="Items\ItemIronPickaxe.cs" />
    <Compile Include="Items\ItemItemFrame.cs" />
    <Compile Include="Items\ItemLeatherBoots.cs" />
    <Compile Include="Items\ItemLeatherChestplate.cs" />
    <Compile Include="Items\ItemLeatherHelmet.cs" />
    <Compile Include="Items\ItemLeatherLeggings.cs" />
    <Compile Include="Items\ItemChainmailBoots.cs" />
    <Compile Include="Items\ItemChainmailChestplate.cs" />
    <Compile Include="Items\ItemChainmailHelmet.cs" />
    <Compile Include="Items\ItemChainmailLeggings.cs" />
    <Compile Include="Items\ItemIronBoots.cs" />
    <Compile Include="Items\ItemIronChestplate.cs" />
    <Compile Include="Items\ItemIronHelmet.cs" />
    <Compile Include="Items\ItemIronHoe.cs" />
    <Compile Include="Items\ItemIronLeggings.cs" />
    <Compile Include="Items\ItemIronShovel.cs" />
    <Compile Include="Items\ItemIronSword.cs" />
    <Compile Include="Items\ItemMap.cs" />
    <Compile Include="Items\ItemMelonSlice.cs" />
    <Compile Include="Items\ItemMobHead.cs" />
    <Compile Include="Items\ItemPotato.cs" />
    <Compile Include="Items\ItemPotion.cs" />
    <Compile Include="Items\ItemPumpkinPie.cs" />
    <Compile Include="Items\ItemSign.cs" />
    <Compile Include="Items\ItemShovel.cs" />
    <Compile Include="Items\ItemSlab.cs" />
    <Compile Include="Items\ItemSnowball.cs" />
    <Compile Include="Items\ItemSpawnEgg.cs" />
    <Compile Include="Items\ItemSteak.cs" />
    <Compile Include="Items\ItemStick.cs" />
    <Compile Include="Items\ItemStoneAxe.cs" />
    <Compile Include="Items\ItemStoneHoe.cs" />
    <Compile Include="Items\ItemStonePickaxe.cs" />
    <Compile Include="Items\ItemStoneShovel.cs" />
    <Compile Include="Items\ItemStoneSword.cs" />
    <Compile Include="Items\ItemWoodenAxe.cs" />
    <Compile Include="Items\ItemWoodenHoe.cs" />
    <Compile Include="Items\ItemWoodenPickaxe.cs" />
    <Compile Include="Items\ItemWoodenShovel.cs" />
    <Compile Include="Items\ItemWoodenSword.cs" />
    <Compile Include="Items\ItemRawBeef.cs" />
    <Compile Include="Items\ItemRawChicken.cs" />
    <Compile Include="Items\ItemRawPorkchop.cs" />
    <Compile Include="LevelEventType.cs" />
    <Compile Include="LevelManager.cs" />
    <Compile Include="MessageType.cs" />
    <Compile Include="MotdProvider.cs" />
    <Compile Include="Net\InternalPing.cs" />
    <Compile Include="Net\ItemSigner.cs" />
    <Compile Include="Net\McpeText.cs" />
    <Compile Include="Net\McpeWriter.cs" />
    <Compile Include="Net\PlayerAction.cs" />
    <Compile Include="Net\SplitPartPackage.cs" />
    <Compile Include="Net\UUID.cs" />
    <Compile Include="Net\WiredAttribute.cs" />
    <Compile Include="Net\Skin.cs" />
    <Compile Include="Particles\BubbleParticle.cs" />
    <Compile Include="Particles\CriticalParticle.cs" />
    <Compile Include="Particles\DestroyBlockParticle.cs" />
    <Compile Include="Particles\DustParticle.cs" />
    <Compile Include="Particles\EnchantParticle.cs" />
    <Compile Include="Particles\EntityFlameParticle.cs" />
    <Compile Include="Particles\ExplosionParticle.cs" />
    <Compile Include="Particles\FlameParticle.cs" />
    <Compile Include="Particles\HeartParticle.cs" />
    <Compile Include="Particles\InkParticle.cs" />
    <Compile Include="Particles\ItemBreakParticle.cs" />
    <Compile Include="Particles\LavaDripParticle.cs" />
    <Compile Include="Particles\LavaParticle.cs" />
    <Compile Include="Particles\Particle.cs" />
    <Compile Include="Particles\PortalParticle.cs" />
    <Compile Include="Particles\RedstoneParticle.cs" />
    <Compile Include="Particles\SmokeParticle.cs" />
    <Compile Include="Particles\SpawnParticle.cs" />
    <Compile Include="Particles\SplashParticle.cs" />
    <Compile Include="Particles\TownAuraParticle.cs" />
    <Compile Include="Particles\TerrainParticle.cs" />
    <Compile Include="Particles\WaterDripParticle.cs" />
    <Compile Include="Particles\WaterWakeParticle.cs" />
    <Compile Include="Particles\WhiteSmokeParticle.cs" />
    <Compile Include="PlayerAttribute.cs" />
    <Compile Include="PlayerAttributes.cs" />
    <Compile Include="PlayerFactory.cs" />
    <Compile Include="PlayerNetworkSession.cs" />
    <Compile Include="Plugins\Attributes\AuthorizeAttribute.cs" />
    <Compile Include="Plugins\IStartup.cs" />
    <Compile Include="Plugins\Plugin.cs" />
    <Compile Include="Plugins\Attributes\CommandAttribute.cs" />
    <Compile Include="Plugins\Attributes\PacketHandlerAttribute.cs" />
    <Compile Include="Plugins\Attributes\PluginAttribute.cs" />
    <Compile Include="Plugins\IPlugin.cs" />
    <Compile Include="Blocks\Block.cs" />
    <Compile Include="Blocks\Air.cs" />
    <Compile Include="Blocks\Bedrock.cs" />
    <Compile Include="Blocks\Chest.cs" />
    <Compile Include="Blocks\BlockFactory.cs" />
    <Compile Include="Blocks\WoodenDoor.cs" />
    <Compile Include="Explosion.cs" />
    <Compile Include="HealthManager.cs" />
    <Compile Include="PlayerInventory.cs" />
    <Compile Include="Items\Item.cs" />
    <Compile Include="Items\ItemBlock.cs" />
    <Compile Include="Items\ItemDoor.cs" />
    <Compile Include="Items\ItemFactory.cs" />
    <Compile Include="Items\ItemFlintAndSteel.cs" />
    <Compile Include="Net\Ack.cs" />
    <Compile Include="Net\ConnectedPackage.cs" />
    <Compile Include="Net\Datagram.cs" />
    <Compile Include="Net\DatagramHeader.cs" />
    <Compile Include="Net\MessagePart.cs" />
    <Compile Include="Net\MessagePartHeader.cs" />
    <Compile Include="Net\Nak.cs" />
    <Compile Include="Net\ObjectPool.cs" />
    <Compile Include="Net\OpenConnectionRequest1.cs" />
    <Compile Include="Net\Package.cs" />
    <Compile Include="Net\MCPE Protocol.cs">
      <DependentUpon>MCPE Protocol.tt</DependentUpon>
      <AutoGen>True</AutoGen>
      <DesignTime>True</DesignTime>
    </Compile>
    <Compile Include="Net\RakNetIdentifiers.cs" />
    <Compile Include="Net\Reliability.cs" />
    <Compile Include="Net\UnknownPackage.cs" />
    <Compile Include="MiNetServer.cs" />
    <Compile Include="Player.cs" />
    <Compile Include="Plugins\PluginContext.cs" />
    <Compile Include="Plugins\PluginManager.cs" />
    <Compile Include="Popup.cs" />
    <Compile Include="Security\DefaultRoleStore.cs" />
    <Compile Include="Security\DefaultUserStore.cs" />
    <Compile Include="Security\Role.cs" />
    <Compile Include="Security\User.cs" />
    <Compile Include="ServerInfo.cs" />
    <Compile Include="SessionManager.cs" />
    <Compile Include="Sounds\Sound.cs" />
    <Compile Include="Utils\BoundingBox.cs" />
    <Compile Include="Utils\ChunkCoordinates.cs" />
    <Compile Include="Utils\EntityLocations.cs" />
    <Compile Include="Utils\MapInfo.cs" />
    <Compile Include="Utils\MetadataIntCoordinates.cs" />
    <Compile Include="Utils\MetadataLong.cs" />
    <Compile Include="Utils\OpenSimplex.cs" />
    <Compile Include="Utils\Ray.cs" />
    <Compile Include="Utils\WannabeRandom.cs" />
    <Compile Include="Utils\TextUtils.cs" />
    <Compile Include="Utils\Vector3.cs" />
    <Compile Include="Utils\Compression.cs" />
    <Compile Include="Utils\BlockCoordinates.cs" />
    <Compile Include="Utils\Endian.cs" />
    <Compile Include="Utils\CryptoRandom.cs" />
    <Compile Include="Utils\Int24.cs" />
    <Compile Include="Utils\ItemStack.cs" />
    <Compile Include="Utils\MetadataByte.cs" />
    <Compile Include="Utils\MetadataDictionary.cs" />
    <Compile Include="Utils\MetadataEntry.cs" />
    <Compile Include="Utils\MetadataFloat.cs" />
    <Compile Include="Utils\MetadataInt.cs" />
    <Compile Include="Utils\MetadataInts.cs" />
    <Compile Include="Utils\MetadataShort.cs" />
    <Compile Include="Utils\MetadataString.cs" />
    <Compile Include="Utils\Nbt.cs" />
    <Compile Include="Utils\NbtBinaryReader.cs" />
    <Compile Include="Utils\NbtBinaryWriter.cs" />
    <Compile Include="Utils\NbtFormatException.cs" />
    <Compile Include="Utils\NibbleArray.cs" />
    <Compile Include="Utils\PlayerLocation.cs" />
    <Compile Include="Utils\Records.cs" />
    <Compile Include="Worlds\AnvilWorldProvider.cs" />
    <Compile Include="Worlds\BiomeUtils.cs" />
    <Compile Include="Worlds\ChunkColumn.cs" />
    <Compile Include="Worlds\CoolWorldProvider.cs" />
    <Compile Include="Worlds\CraftNetAnvilWorldProvider.cs" />
    <Compile Include="Worlds\Difficulty.cs" />
    <Compile Include="Worlds\EntityManager.cs" />
    <Compile Include="Worlds\ExperimentalWorldProvider.cs" />
    <Compile Include="Worlds\FlatlandWorldProvider.cs" />
    <Compile Include="Worlds\GameMode.cs" />
    <Compile Include="Worlds\IWorldProvider.cs" />
    <Compile Include="Worlds\Level.cs" />
    <Compile Include="Worlds\LevelInfo.cs" />
    <Compile Include="Worlds\Structures\AcaciaTree.cs" />
    <Compile Include="Worlds\Structures\BirchTree.cs" />
    <Compile Include="Worlds\Structures\JungleTree.cs" />
    <Compile Include="Worlds\Structures\OakTree.cs" />
    <Compile Include="Worlds\Structures\SpruceTree.cs" />
    <Compile Include="Worlds\Structures\StructureClass.cs" />
    <None Include="Net\MCPE Protocol.xml">
      <SubType>Designer</SubType>
    </None>
    <Compile Include="Properties\AssemblyInfo.cs" />
    <Compile Include="Utils\Config.cs" />
    <Compile Include="Items\ItemBucket.cs" />
  </ItemGroup>
  <ItemGroup>
    <None Include="MiNET.nuspec" />
    <None Include="Net\MCPE Protocol Documentation.md">
      <DependentUpon>MCPE Protocol Documentation.tt</DependentUpon>
      <AutoGen>True</AutoGen>
      <DesignTime>True</DesignTime>
    </None>
    <None Include="Net\MCPE Protocol Documentation.tt">
      <DependentUpon>MCPE Protocol.xml</DependentUpon>
      <Generator>TextTemplatingFileGenerator</Generator>
      <LastGenOutput>MCPE Protocol Documentation.md</LastGenOutput>
    </None>
    <None Include="Net\MCPE Protocol.tt">
      <DependentUpon>MCPE Protocol.xml</DependentUpon>
      <Generator>TextTemplatingFileGenerator</Generator>
      <LastGenOutput>MCPE Protocol.cs</LastGenOutput>
    </None>
    <None Include="packages.config" />
  </ItemGroup>
  <ItemGroup>
    <Service Include="{508349B6-6B84-4DF5-91F0-309BEEBAD82D}" />
  </ItemGroup>
  <Import Project="$(MSBuildToolsPath)\Microsoft.CSharp.targets" />
  <Import Project="$(SolutionDir)\.nuget\NuGet.targets" Condition="Exists('$(SolutionDir)\.nuget\NuGet.targets')" />
  <Target Name="EnsureNuGetPackageBuildImports" BeforeTargets="PrepareForBuild">
    <PropertyGroup>
      <ErrorText>This project references NuGet package(s) that are missing on this computer. Enable NuGet Package Restore to download them.  For more information, see http://go.microsoft.com/fwlink/?LinkID=322105. The missing file is {0}.</ErrorText>
    </PropertyGroup>
    <Error Condition="!Exists('$(SolutionDir)\.nuget\NuGet.targets')" Text="$([System.String]::Format('$(ErrorText)', '$(SolutionDir)\.nuget\NuGet.targets'))" />
  </Target>
  <!-- To modify your build process, add your task inside one of the targets below and uncomment it. 
       Other similar extension points exist, see Microsoft.Common.targets.
  <Target Name="BeforeBuild">
  </Target>
  <Target Name="AfterBuild">
  </Target>
  -->
</Project><|MERGE_RESOLUTION|>--- conflicted
+++ resolved
@@ -95,6 +95,7 @@
     <Compile Include="Blocks\CobblestoneWall.cs" />
     <Compile Include="Blocks\Cobweb.cs" />
     <Compile Include="Blocks\Cocoa.cs" />
+    <Compile Include="Blocks\LitRedstoneOre.cs" />
     <Compile Include="Blocks\Wheat.cs" />
     <Compile Include="Blocks\RedMushroom.cs" />
     <Compile Include="Blocks\YellowFlower.cs" />
@@ -113,7 +114,6 @@
     <Compile Include="Blocks\FlowerPot.cs" />
     <Compile Include="Blocks\GlassPane.cs" />
     <Compile Include="Blocks\GlowingObsidian.cs" />
-    <Compile Include="Blocks\LitRedstoneOre.cs" />
     <Compile Include="Blocks\Glowstone.cs" />
     <Compile Include="Blocks\HardenedClay.cs" />
     <Compile Include="Blocks\HayBlock.cs" />
@@ -176,13 +176,8 @@
     <Compile Include="Blocks\Tripwire.cs" />
     <Compile Include="Blocks\TripwireHook.cs" />
     <Compile Include="Blocks\Vine.cs" />
-<<<<<<< HEAD
     <Compile Include="Blocks\HeavyWeightedPressurePlate.cs" />
     <Compile Include="Blocks\LightWeightedPressurePlate.cs" />
-=======
-    <Compile Include="Blocks\WeightedPressurePlateHeavy.cs" />
-    <Compile Include="Blocks\WeightedPressurePlateLight.cs" />
->>>>>>> ef5b5109
     <Compile Include="Blocks\WoodenButton.cs" />
     <Compile Include="Blocks\CoalBlock.cs" />
     <Compile Include="Blocks\CoalOre.cs" />
